/* Copyright (C) 2004 Justin Hibbits <jrh29@po.cwru.edu>
 * Copyright (C) 2004 Thomer M. Gil <mutt@thomer.com>
 * Copyright (C) 2015-2016 Richard Russon <rich@flatcap.org>
 *
 *     This program is free software; you can redistribute it and/or modify
 *     it under the terms of the GNU General Public License as published by
 *     the Free Software Foundation; either version 2 of the License, or
 *     (at your option) any later version.
 *
 *     This program is distributed in the hope that it will be useful,
 *     but WITHOUT ANY WARRANTY; without even the implied warranty of
 *     MERCHANTABILITY or FITNESS FOR A PARTICULAR PURPOSE.  See the
 *     GNU General Public License for more details.
 *
 *     You should have received a copy of the GNU General Public License
 *     along with this program; if not, write to the Free Software
 *     Foundation, Inc., 59 Temple Place - Suite 330, Boston, MA  02111, USA.
 */

#ifndef SIDEBAR_H
#define SIDEBAR_H

#include "mutt.h"
#include "buffy.h"

void         mutt_sb_change_mailbox (int op);
void         mutt_sb_draw (void);
const char * mutt_sb_get_highlight (void);
void         mutt_sb_init (void);
void         mutt_sb_notify_mailbox (BUFFY *b, int created);
void         mutt_sb_set_buffystats (const CONTEXT *ctx);
<<<<<<< HEAD
BUFFY *      mutt_sb_set_open_buffy (const char *path);
void         mutt_sb_set_update_time (void);
int          mutt_sb_should_refresh (void);
void         mutt_sb_toggle_virtual (void);
=======
BUFFY *      mutt_sb_set_open_buffy (void);
>>>>>>> 634c2bca

#endif /* SIDEBAR_H */<|MERGE_RESOLUTION|>--- conflicted
+++ resolved
@@ -29,13 +29,7 @@
 void         mutt_sb_init (void);
 void         mutt_sb_notify_mailbox (BUFFY *b, int created);
 void         mutt_sb_set_buffystats (const CONTEXT *ctx);
-<<<<<<< HEAD
-BUFFY *      mutt_sb_set_open_buffy (const char *path);
-void         mutt_sb_set_update_time (void);
-int          mutt_sb_should_refresh (void);
+void         mutt_sb_set_open_buffy (void);
 void         mutt_sb_toggle_virtual (void);
-=======
-BUFFY *      mutt_sb_set_open_buffy (void);
->>>>>>> 634c2bca
 
 #endif /* SIDEBAR_H */