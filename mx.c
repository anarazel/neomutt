--- conflicted
+++ resolved
@@ -88,15 +88,13 @@
     case MUTT_POP:
       return &mx_pop_ops;
 #endif
-<<<<<<< HEAD
 #ifdef USE_COMPRESSED
     case MUTT_COMPRESSED:
       return &mx_comp_ops;
-=======
+#endif
 #ifdef USE_NNTP
     case MUTT_NNTP:
       return &mx_nntp_ops;
->>>>>>> e7025d1c
 #endif
     default:
       return NULL;
