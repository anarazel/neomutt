/**
 * @file
 * Config/command parsing
 *
 * @authors
 * Copyright (C) 1996-2002,2010,2013,2016 Michael R. Elkins <me@mutt.org>
 *
 * @copyright
 * This program is free software: you can redistribute it and/or modify it under
 * the terms of the GNU General Public License as published by the Free Software
 * Foundation, either version 2 of the License, or (at your option) any later
 * version.
 *
 * This program is distributed in the hope that it will be useful, but WITHOUT
 * ANY WARRANTY; without even the implied warranty of MERCHANTABILITY or FITNESS
 * FOR A PARTICULAR PURPOSE.  See the GNU General Public License for more
 * details.
 *
 * You should have received a copy of the GNU General Public License along with
 * this program.  If not, see <http://www.gnu.org/licenses/>.
 */

#include "config.h"
#include <ctype.h>
#include <errno.h>
#include <inttypes.h>
#include <limits.h>
#include <regex.h>
#include <stdbool.h>
#include <stdio.h>
#include <stdlib.h>
#include <string.h>
#include <sys/stat.h>
#include <sys/utsname.h>
#include <unistd.h>
#include <wchar.h>
#include "mutt/mutt.h"
#include "mutt.h"
#include "init.h"
#include "alias.h"
#include "context.h"
#include "envelope.h"
#include "filter.h"
#include "group.h"
#include "hcache/hcache.h"
#include "header.h"
#include "history.h"
#include "keymap.h"
#include "mailbox.h"
#include "mbtable.h"
#include "mutt_curses.h"
#include "mutt_menu.h"
#include "mutt_window.h"
#include "mx.h"
#include "myvar.h"
#include "ncrypt/ncrypt.h"
#include "options.h"
#include "pattern.h"
#include "protos.h"
#include "sidebar.h"
#include "version.h"
#ifdef USE_NOTMUCH
#include "mutt_notmuch.h"
#endif
#ifdef USE_IMAP
#include "imap/imap.h" /* for imap_subscribe() */
#endif

#define CHECK_PAGER                                                                  \
  if ((CurrentMenu == MENU_PAGER) && (idx >= 0) && (MuttVars[idx].flags & R_RESORT)) \
  {                                                                                  \
    mutt_buffer_printf(err, "%s", _("Not available in this menu."));                 \
    return -1;                                                                       \
  }

/* LIFO designed to contain the list of config files that have been sourced and
 * avoid cyclic sourcing */
static struct ListHead MuttrcStack = STAILQ_HEAD_INITIALIZER(MuttrcStack);

#define MAXERRS 128

#define NUMVARS mutt_array_size(MuttVars)
#define NUMCOMMANDS mutt_array_size(Commands)

/* initial string that starts completion. No telling how much crap
 * the user has typed so far. Allocate LONG_STRING just to be sure! */
static char UserTyped[LONG_STRING] = { 0 };

static int NumMatched = 0;             /* Number of matches for completion */
static char Completed[STRING] = { 0 }; /* completed string (command or variable) */
static const char **Matches;
/* this is a lie until mutt_init runs: */
static int MatchesListsize = MAX(NUMVARS, NUMCOMMANDS) + 10;

/**
 * struct MyVar - A user-set variable
 */
struct MyVar
{
  char *name;
  char *value;
  TAILQ_ENTRY(MyVar) entries;
};

static TAILQ_HEAD(, MyVar) MyVars = TAILQ_HEAD_INITIALIZER(MyVars);

#ifdef USE_NOTMUCH
/* List of tags found in last call to mutt_nm_query_complete(). */
static char **nm_tags;
#endif

/**
 * enum GroupState - Type of email address group
 */
enum GroupState
{
  GS_NONE,
  GS_RX,
  GS_ADDR
};


/**
 * add_to_stailq - Add a string to a list
 * @param head String list
 * @param str  String to add
 *
 * @note Duplicate or empty strings will not be added
 */
static void add_to_stailq(struct ListHead *head, const char *str)
{
  /* don't add a NULL or empty string to the list */
  if (!str || *str == '\0')
    return;

  /* check to make sure the item is not already on this list */
  struct ListNode *np;
  STAILQ_FOREACH(np, head, entries)
  {
    if (mutt_str_strcasecmp(str, np->data) == 0)
    {
      return;
    }
  }
  mutt_list_insert_tail(head, mutt_str_strdup(str));
}

/**
 * alternates_clean - Clear the recipient valid flag of all emails
 */
static void alternates_clean(void)
{
  if (!Context)
    return;

  for (int i = 0; i < Context->msgcount; i++)
    Context->hdrs[i]->recip_valid = false;
}

/**
 * attachments_clean - always wise to do what someone else did before
 */
static void attachments_clean(void)
{
  if (!Context)
    return;

  for (int i = 0; i < Context->msgcount; i++)
    Context->hdrs[i]->attach_valid = false;
}

/**
 * matches_ensure_morespace - Allocate more space for auto-completion
 * @param current Current allocation
 */
static void matches_ensure_morespace(int current)
{
  if (current <= (MatchesListsize - 2))
    return;

  int base_space = MAX(NUMVARS, NUMCOMMANDS) + 1;
  int extra_space = MatchesListsize - base_space;
  extra_space *= 2;
  const int space = base_space + extra_space;
  mutt_mem_realloc(&Matches, space * sizeof(char *));
  memset(&Matches[current + 1], 0, space - current);
  MatchesListsize = space;
}

/**
 * candidate - helper function for completion
 * @param try  User entered data for completion
 * @param src  Candidate for completion
 * @param dest Completion result gets here
 * @param dlen Length of dest buffer
 *
 * Changes the dest buffer if necessary/possible to aid completion.
*/
static void candidate(char *try, const char *src, char *dest, size_t dlen)
{
  if (!dest || !try || !src)
    return;

  if (strstr(src, try) != src)
    return;

  matches_ensure_morespace(NumMatched);
  Matches[NumMatched++] = src;
  if (dest[0] == 0)
    mutt_str_strfcpy(dest, src, dlen);
  else
  {
    int l;
    for (l = 0; src[l] && src[l] == dest[l]; l++)
      ;
    dest[l] = '\0';
  }
}

/**
 * check_charset - Check a charset Option is valid
 * @param opt Option
 * @param val Value to check
 * @retval  0 Success
 * @retval -1 Error
 */
static int check_charset(struct Option *opt, const char *val)
{
  char *q = NULL, *s = mutt_str_strdup(val);
  int rc = 0;
  bool strict = (strcmp(opt->name, "send_charset") == 0);

  if (!s)
    return rc;

  for (char *p = strtok_r(s, ":", &q); p; p = strtok_r(NULL, ":", &q))
  {
    if (!*p)
      continue;
    if (!mutt_ch_check_charset(p, strict))
    {
      rc = -1;
      break;
    }
  }

  FREE(&s);
  return rc;
}

/**
 * clear_subject_mods - Clear out all modified email subjects
 */
static void clear_subject_mods(void)
{
  if (!Context)
    return;

  for (int i = 0; i < Context->msgcount; i++)
    FREE(&Context->hdrs[i]->env->disp_subj);
}

#ifdef USE_NOTMUCH
/**
 * complete_all_nm_tags - Pass a list of Notmuch tags to the completion code
 * @param pt List of all Notmuch tags
 * @retval  0 Success
 * @retval -1 Error
 */
static int complete_all_nm_tags(const char *pt)
{
  int tag_count_1 = 0;
  int tag_count_2 = 0;

  NumMatched = 0;
  mutt_str_strfcpy(UserTyped, pt, sizeof(UserTyped));
  memset(Matches, 0, MatchesListsize);
  memset(Completed, 0, sizeof(Completed));

  nm_longrun_init(Context, false);

  /* Work out how many tags there are. */
  if (nm_get_all_tags(Context, NULL, &tag_count_1) || tag_count_1 == 0)
    goto done;

  /* Free the old list, if any. */
  if (nm_tags)
  {
    for (int i = 0; nm_tags[i] != NULL; i++)
      FREE(&nm_tags[i]);
    FREE(&nm_tags);
  }
  /* Allocate a new list, with sentinel. */
  nm_tags = mutt_mem_malloc((tag_count_1 + 1) * sizeof(char *));
  nm_tags[tag_count_1] = NULL;

  /* Get all the tags. */
  if (nm_get_all_tags(Context, nm_tags, &tag_count_2) || tag_count_1 != tag_count_2)
  {
    FREE(&nm_tags);
    nm_tags = NULL;
    nm_longrun_done(Context);
    return -1;
  }

  /* Put them into the completion machinery. */
  for (int num = 0; num < tag_count_1; num++)
  {
    candidate(UserTyped, nm_tags[num], Completed, sizeof(Completed));
  }

  matches_ensure_morespace(NumMatched);
  Matches[NumMatched++] = UserTyped;

done:
  nm_longrun_done(Context);
  return 0;
}
#endif

/**
 * esc_char - Escape a single character
 * @param c      Character to escape
 * @param p      Where in the buffer to place the escaped character
 * @param buf    Buffer for the result
 * @param buflen Length of the buffer
 */
static void esc_char(char c, char *p, char *buf, size_t buflen)
{
  *p++ = '\\';
  if (p - buf < buflen)
    *p++ = c;
}

/**
 * escape_string - Escape a string
 * @param buf    Buffer for the result
 * @param buflen Length of the buffer
 * @param src    String to escape
 * @retval num Number of bytes written to the buffer
 */
static size_t escape_string(char *buf, size_t buflen, const char *src)
{
  char *p = buf;

  if (!buflen)
    return 0;
  buflen--; /* save room for \0 */
  while (p - buf < buflen && src && *src)
  {
    switch (*src)
    {
      case '\n':
        esc_char('n', p, buf, buflen);
        p += 2;
        break;
      case '\r':
        esc_char('r', p, buf, buflen);
        p += 2;
        break;
      case '\t':
        esc_char('t', p, buf, buflen);
        p += 2;
        break;
      default:
        if ((*src == '\\' || *src == '"') && p - buf < buflen - 1)
          *p++ = '\\';
        *p++ = *src;
    }
    src++;
  }
  *p = '\0';
  return (p - buf);
}

/**
 * execute_commands - Execute a set of NeoMutt commands
 * @param p List of command strings
 * @retval  0 Success, all the commands succeeded
 * @retval -1 Error
 */
static int execute_commands(struct ListHead *p)
{
  struct Buffer err, token;

  mutt_buffer_init(&err);
  err.dsize = STRING;
  err.data = mutt_mem_malloc(err.dsize);
  mutt_buffer_init(&token);
  struct ListNode *np;
  STAILQ_FOREACH(np, p, entries)
  {
    if (mutt_parse_rc_line(np->data, &token, &err) == -1)
    {
      mutt_error(_("Error in command line: %s"), err.data);
      FREE(&token.data);
      FREE(&err.data);

      return -1;
    }
  }
  FREE(&token.data);
  FREE(&err.data);

  return 0;
}

/**
 * find_cfg - Find a config file
 * @param home         User's home directory
 * @param xdg_cfg_home XDG home directory
 * @retval ptr  Success, first matching directory
 * @retval NULL Error, no matching directories
 */
static char *find_cfg(const char *home, const char *xdg_cfg_home)
{
  const char *names[] = {
    "neomuttrc",
    "muttrc",
    NULL,
  };

  const char *locations[][2] = {
    { xdg_cfg_home, "neomutt/" },
    { xdg_cfg_home, "mutt/" },
    { home, ".neomutt/" },
    { home, ".mutt/" },
    { home, "." },
    { NULL, NULL },
  };

  for (int i = 0; locations[i][0] || locations[i][1]; i++)
  {
    if (!locations[i][0])
      continue;

    for (int j = 0; names[j]; j++)
    {
      char buffer[STRING];

      snprintf(buffer, sizeof(buffer), "%s/%s%s", locations[i][0],
               locations[i][1], names[j]);
      if (access(buffer, F_OK) == 0)
        return mutt_str_strdup(buffer);
    }
  }

  return NULL;
}

/**
 * free_mbtable - Free an MbTable
 * @param t MbTable to free
 */
static void free_mbtable(struct MbTable **t)
{
  if (!t || !*t)
    return;

  FREE(&(*t)->chars);
  FREE(&(*t)->segmented_str);
  FREE(&(*t)->orig_str);
  FREE(t);
}

/**
 * free_opt - Free an Option
 * @param p Option to free
 */
static void free_opt(struct Option *p)
{
  switch (DTYPE(p->type))
  {
    case DT_ADDRESS:
      mutt_addr_free((struct Address **) p->var);
      break;
    case DT_REGEX:
      mutt_regex_free((struct Regex **) p->var);
      break;
    case DT_PATH:
    case DT_STRING:
      FREE((char **) p->var);
      break;
  }
}

#ifndef DOMAIN
/**
 * getmailname - Try to retrieve the FQDN from mailname files
 * @retval ptr Heap allocated string with the FQDN
 * @retval NULL if no valid mailname file could be read
 */
static char *getmailname(void)
{
  char *mailname = NULL;
  static const char *mn_files[] = { "/etc/mailname", "/etc/mail/mailname" };

  for (size_t i = 0; i < mutt_array_size(mn_files); i++)
  {
    FILE *f = mutt_file_fopen(mn_files[i], "r");
    if (!f)
      continue;

    size_t len = 0;
    mailname = mutt_file_read_line(NULL, &len, f, NULL, 0);
    mutt_file_fclose(&f);
    if (mailname && *mailname)
      break;

    FREE(&mailname);
  }

  return mailname;
}
#endif

/**
 * get_hostname - Find the Fully-Qualified Domain Name
 * @retval true  Success
 * @retval false Error, failed to find any name
 *
 * Use several methods to try to find the Fully-Qualified domain name of this host.
 * If the user has already configured a hostname, this function will use it.
 */
static bool get_hostname(void)
{
  char *str = NULL;
  struct utsname utsname;

  if (Hostname)
  {
    str = Hostname;
  }
  else
  {
    /* The call to uname() shouldn't fail, but if it does, the system is horribly
     * broken, and the system's networking configuration is in an unreliable
     * state.  We should bail.  */
    if ((uname(&utsname)) == -1)
    {
      mutt_perror(_("unable to determine nodename via uname()"));
      return false; // TEST09: can't test
    }

    str = utsname.nodename;
  }

  /* some systems report the FQDN instead of just the hostname */
  char *dot = strchr(str, '.');
  if (dot)
    ShortHostname = mutt_str_substr_dup(str, dot);
  else
    ShortHostname = mutt_str_strdup(str);

  if (!Hostname)
  {
    /* now get FQDN.  Use configured domain first, DNS next, then uname */
#ifdef DOMAIN
    /* we have a compile-time domain name, use that for Hostname */
    Hostname =
        mutt_mem_malloc(mutt_str_strlen(DOMAIN) + mutt_str_strlen(ShortHostname) + 2);
    sprintf((char *) Hostname, "%s.%s", NONULL(ShortHostname), DOMAIN);
#else
    Hostname = getmailname();
    if (!Hostname)
    {
      char buffer[LONG_STRING];
      if (getdnsdomainname(buffer, sizeof(buffer)) == 0)
      {
        Hostname = mutt_mem_malloc(mutt_str_strlen(buffer) +
                                   mutt_str_strlen(ShortHostname) + 2);
        sprintf((char *) Hostname, "%s.%s", NONULL(ShortHostname), buffer);
      }
      else
      {
        /* DNS failed, use the nodename.  Whether or not the nodename had a '.'
         * in it, we can use the nodename as the FQDN.  On hosts where DNS is
         * not being used, e.g. small network that relies on hosts files, a
         * short host name is all that is required for SMTP to work correctly.
         * It could be wrong, but we've done the best we can, at this point the
         * onus is on the user to provide the correct hostname if the nodename
         * won't work in their network.  */
        Hostname = mutt_str_strdup(utsname.nodename);
      }
    }
#endif
  }
  if (Hostname)
    set_default_value("hostname", (intptr_t) mutt_str_strdup(Hostname));

  return true;
}

/**
 * myvar_del - Unset the value of a "my_" variable
 * @param var Variable name
 */
static void myvar_del(const char *var)
{
  struct MyVar *myv = NULL;

  TAILQ_FOREACH(myv, &MyVars, entries)
  {
    if (mutt_str_strcmp(myv->name, var) == 0)
    {
      TAILQ_REMOVE(&MyVars, myv, entries);
      FREE(&myv->name);
      FREE(&myv->value);
      FREE(&myv);
      return;
    }
  }
}

/**
 * parse_attach_list - Parse the "attachments" command
 * @param buf  Buffer for temporary storage
 * @param s    Buffer containing the attachments command
 * @param head List of AttachMatch to add to
 * @param err  Buffer for error messages
 * @retval  0 Success
 * @retval -1 Error
 */
static int parse_attach_list(struct Buffer *buf, struct Buffer *s,
                             struct ListHead *head, struct Buffer *err)
{
  struct AttachMatch *a = NULL;
  char *p = NULL;
  char *tmpminor = NULL;
  size_t len;
  int ret;

  do
  {
    mutt_extract_token(buf, s, 0);

    if (!buf->data || *buf->data == '\0')
      continue;

    a = mutt_mem_malloc(sizeof(struct AttachMatch));

    /* some cheap hacks that I expect to remove */
    if (mutt_str_strcasecmp(buf->data, "any") == 0)
      a->major = mutt_str_strdup("*/.*");
    else if (mutt_str_strcasecmp(buf->data, "none") == 0)
      a->major = mutt_str_strdup("cheap_hack/this_should_never_match");
    else
      a->major = mutt_str_strdup(buf->data);

    p = strchr(a->major, '/');
    if (p)
    {
      *p = '\0';
      p++;
      a->minor = p;
    }
    else
    {
      a->minor = "unknown";
    }

    len = strlen(a->minor);
    tmpminor = mutt_mem_malloc(len + 3);
    strcpy(&tmpminor[1], a->minor);
    tmpminor[0] = '^';
    tmpminor[len + 1] = '$';
    tmpminor[len + 2] = '\0';

    a->major_int = mutt_check_mime_type(a->major);
    ret = REGCOMP(&a->minor_regex, tmpminor, REG_ICASE);

    FREE(&tmpminor);

    if (ret != 0)
    {
      regerror(ret, &a->minor_regex, err->data, err->dsize);
      FREE(&a->major);
      FREE(&a);
      return -1;
    }

    mutt_debug(5, "added %s/%s [%d]\n", a->major, a->minor, a->major_int);

    mutt_list_insert_tail(head, (char *) a);
  } while (MoreArgs(s));

  attachments_clean();
  return 0;
}

/**
 * parse_group_context - Parse a group context
 * @param ctx  GroupContext to add to
 * @param buf  Temporary Buffer space
 * @param s    Buffer containing string to be parsed
 * @param data Flags associated with the command
 * @param err  Buffer for error messages
 * @retval  0 Success
 * @retval -1 Error
 */
static int parse_group_context(struct GroupContext **ctx, struct Buffer *buf,
                               struct Buffer *s, unsigned long data, struct Buffer *err)
{
  while (mutt_str_strcasecmp(buf->data, "-group") == 0)
  {
    if (!MoreArgs(s))
    {
      mutt_str_strfcpy(err->data, _("-group: no group name"), err->dsize);
      goto bail;
    }

    mutt_extract_token(buf, s, 0);

    mutt_group_context_add(ctx, mutt_pattern_group(buf->data));

    if (!MoreArgs(s))
    {
      mutt_str_strfcpy(err->data, _("out of arguments"), err->dsize);
      goto bail;
    }

    mutt_extract_token(buf, s, 0);
  }

  return 0;

bail:
  mutt_group_context_destroy(ctx);
  return -1;
}

/**
 * parse_mbtable - Parse an MbTable string
 * @param s String to parse
 * @retval ptr New MbTable
 */
static struct MbTable *parse_mbtable(const char *s)
{
  size_t slen, k;
  mbstate_t mbstate;
  char *d = NULL;

  struct MbTable *t = mutt_mem_calloc(1, sizeof(struct MbTable));
  slen = mutt_str_strlen(s);
  if (slen == 0)
    return t;

  t->orig_str = mutt_str_strdup(s);
  /* This could be more space efficient.  However, being used on tiny
   * strings (ToChars and StatusChars), the overhead is not great. */
  t->chars = mutt_mem_calloc(slen, sizeof(char *));
  d = t->segmented_str = mutt_mem_calloc(slen * 2, sizeof(char));

  memset(&mbstate, 0, sizeof(mbstate));
  while (slen && (k = mbrtowc(NULL, s, slen, &mbstate)))
  {
    if (k == (size_t)(-1) || k == (size_t)(-2))
    {
      mutt_debug(1, "mbrtowc returned %d converting %s in %s\n",
                 (k == (size_t)(-1)) ? -1 : -2, s, t->orig_str);
      if (k == (size_t)(-1))
        memset(&mbstate, 0, sizeof(mbstate));
      k = (k == (size_t)(-1)) ? 1 : slen;
    }

    slen -= k;
    t->chars[t->len++] = d;
    while (k--)
      *d++ = *s++;
    *d++ = '\0';
  }

  return t;
}

/**
 * parse_regex - Parse a regular expression
 * @param idx Index of config item in MuttVars
 * @param tmp Temporary Buffer space
 * @param err Buffer for error messages
 * @retval 0 Success
 * @retval 1 Error
 */
static int parse_regex(int idx, struct Buffer *tmp, struct Buffer *err)
{
  struct Regex **ptr = (struct Regex **) MuttVars[idx].var;

  if (*ptr)
  {
    /* Same pattern as we already have */
    if (mutt_str_strcmp((*ptr)->pattern, tmp->data) == 0)
      return 0;
  }

  if (mutt_buffer_is_empty(tmp))
  {
    mutt_regex_free(ptr);
    return 0;
  }

  struct Regex *rnew = mutt_regex_create(tmp->data, MuttVars[idx].type, err);
  if (!rnew)
    return 1;

  mutt_regex_free(ptr);
  *ptr = rnew;
  return 0;
}

/**
 * parse_replace_list - Parse a string replacement rule
 * @param buf  Temporary Buffer space
 * @param s    Buffer containing string to be parsed
 * @param data Flags associated with the command
 * @param err  Buffer for error messages
 * @retval  0 Success
 * @retval -1 Error
 */
static int parse_replace_list(struct Buffer *buf, struct Buffer *s,
                              unsigned long data, struct Buffer *err)
{
  struct ReplaceList **list = (struct ReplaceList **) data;
  struct Buffer templ = { 0 };

  /* First token is a regex. */
  if (!MoreArgs(s))
  {
    mutt_buffer_printf(err, _("%s: too few arguments"), "subjectrx");
    return -1;
  }
  mutt_extract_token(buf, s, 0);

  /* Second token is a replacement template */
  if (!MoreArgs(s))
  {
    mutt_buffer_printf(err, _("%s: too few arguments"), "subjectrx");
    return -1;
  }
  mutt_extract_token(&templ, s, 0);

  if (mutt_replacelist_add(list, buf->data, templ.data, err) != 0)
  {
    FREE(&templ.data);
    return -1;
  }
  FREE(&templ.data);

  return 0;
}

/**
 * parse_sort - Parse a sort string
 * @param[out] val Sort ID, e.g. #SORT_DATE
 * @param[in]  s   Sort string
 * @param[in]  map Lookup table for the config item
 * @param[out] err Buffer for error messages
 * @retval 0  Success, valid sort string
 * @retval -1 Error, invalid sort string
 */
static int parse_sort(short *val, const char *s, const struct Mapping *map, struct Buffer *err)
{
  int i, flags = 0;

  if (mutt_str_strncmp("reverse-", s, 8) == 0)
  {
    s += 8;
    flags = SORT_REVERSE;
  }

  if (mutt_str_strncmp("last-", s, 5) == 0)
  {
    s += 5;
    flags |= SORT_LAST;
  }

  i = mutt_map_get_value(s, map);
  if (i == -1)
  {
    mutt_buffer_printf(err, _("%s: unknown sorting method"), s);
    return -1;
  }

  *val = i | flags;

  return 0;
}

/**
 * parse_unattach_list - Parse the "unattachments" command
 * @param buf  Buffer for temporary storage
 * @param s    Buffer containing the unattachments command
 * @param head List of AttachMatch to remove from
 * @param err  Buffer for error messages
 * @retval 0 Always
 */
static int parse_unattach_list(struct Buffer *buf, struct Buffer *s,
                               struct ListHead *head, struct Buffer *err)
{
  struct AttachMatch *a = NULL;
  char *tmp = NULL;
  char *minor = NULL;

  do
  {
    mutt_extract_token(buf, s, 0);
    FREE(&tmp);

    if (mutt_str_strcasecmp(buf->data, "any") == 0)
      tmp = mutt_str_strdup("*/.*");
    else if (mutt_str_strcasecmp(buf->data, "none") == 0)
      tmp = mutt_str_strdup("cheap_hack/this_should_never_match");
    else
      tmp = mutt_str_strdup(buf->data);

    minor = strchr(tmp, '/');
    if (minor)
    {
      *minor = '\0';
      minor++;
    }
    else
    {
      minor = "unknown";
    }
    const int major = mutt_check_mime_type(tmp);

    struct ListNode *np, *tmp2;
    STAILQ_FOREACH_SAFE(np, head, entries, tmp2)
    {
      a = (struct AttachMatch *) np->data;
      mutt_debug(5, "check %s/%s [%d] : %s/%s [%d]\n", a->major, a->minor,
                 a->major_int, tmp, minor, major);
      if (a->major_int == major && (mutt_str_strcasecmp(minor, a->minor) == 0))
      {
        mutt_debug(5, "removed %s/%s [%d]\n", a->major, a->minor, a->major_int);
        regfree(&a->minor_regex);
        FREE(&a->major);
        STAILQ_REMOVE(head, np, ListNode, entries);
        FREE(&np->data);
        FREE(&np);
      }
    }

  } while (MoreArgs(s));

  FREE(&tmp);
  attachments_clean();
  return 0;
}

/**
 * parse_unreplace_list - Remove a string replacement rule
 * @param buf  Temporary Buffer space
 * @param s    Buffer containing string to be parsed
 * @param data Flags associated with the command
 * @param err  Buffer for error messages
 * @retval  0 Success
 * @retval -1 Error
 */
static int parse_unreplace_list(struct Buffer *buf, struct Buffer *s,
                                unsigned long data, struct Buffer *err)
{
  struct ReplaceList **list = (struct ReplaceList **) data;

  /* First token is a regex. */
  if (!MoreArgs(s))
  {
    mutt_buffer_printf(err, _("%s: too few arguments"), "unsubjectrx");
    return -1;
  }

  mutt_extract_token(buf, s, 0);

  /* "*" is a special case. */
  if (mutt_str_strcmp(buf->data, "*") == 0)
  {
    mutt_replacelist_free(list);
    return 0;
  }

  mutt_replacelist_remove(list, buf->data);
  return 0;
}

/**
 * pretty_var - Make a config value ready for user display
 * @param buf    Buffer for the result
 * @param buflen Length of the buffer
 * @param option Option
 * @param val    Value to format
 *
 * This function escapes and quotes the string value.
 */
static void pretty_var(char *buf, size_t buflen, const char *option, const char *val)
{
  char *p = NULL;

  if (!buflen)
    return;

  mutt_str_strfcpy(buf, option, buflen);
  buflen--; /* save room for \0 */
  p = buf + mutt_str_strlen(buf);

  if (p - buf < buflen)
    *p++ = '=';
  if (p - buf < buflen)
    *p++ = '"';
  p += escape_string(p, buflen - (p - buf) + 1, val); /* \0 terminate it */
  if (p - buf < buflen)
    *p++ = '"';
  *p = '\0';
}

/**
 * print_attach_list - Print a list of attachments
 * @param h    List of attachments
 * @param op   Operation, e.g. '+', '-'
 * @param name Attached/Inline, 'A', 'I'
 * @retval 0 Always
 */
static int print_attach_list(struct ListHead *h, char op, char *name)
{
  struct ListNode *np;
  STAILQ_FOREACH(np, h, entries)
  {
    printf("attachments %c%s %s/%s\n", op, name,
           ((struct AttachMatch *) np->data)->major,
           ((struct AttachMatch *) np->data)->minor);
  }

  return 0;
}

/**
 * remove_from_stailq - Remove an item, matching a string, from a List
 * @param head Head of the List
 * @param str  String to match
 *
 * @note The string comparison is case-insensitive
 */
static void remove_from_stailq(struct ListHead *head, const char *str)
{
  if (mutt_str_strcmp("*", str) == 0)
    mutt_list_free(head); /* ``unCMD *'' means delete all current entries */
  else
  {
    struct ListNode *np, *tmp;
    STAILQ_FOREACH_SAFE(np, head, entries, tmp)
    {
      if (mutt_str_strcasecmp(str, np->data) == 0)
      {
        STAILQ_REMOVE(head, np, ListNode, entries);
        FREE(&np->data);
        FREE(&np);
        break;
      }
    }
  }
}

/**
 * restore_default - Restore the default of an Option
 * @param p Option to reset
 */
static void restore_default(struct Option *p)
{
  switch (DTYPE(p->type))
  {
    case DT_STRING:
      mutt_str_replace((char **) p->var, (char *) p->initial);
      break;
    case DT_MBTABLE:
      free_mbtable((struct MbTable **) p->var);
      *((struct MbTable **) p->var) = parse_mbtable((char *) p->initial);
      break;
    case DT_PATH:
    {
      char *init = (char *) p->initial;
      if (mutt_str_strcmp(p->name, "debug_file") == 0)
      {
        mutt_log_set_file(init, true);
      }
      else
      {
        FREE((char **) p->var);
        if (init)
        {
          char path[PATH_MAX];
          mutt_str_strfcpy(path, init, sizeof(path));
          mutt_expand_path(path, sizeof(path));
          *((char **) p->var) = mutt_str_strdup(path);
        }
      }
      break;
    }
    case DT_ADDRESS:
      mutt_addr_free((struct Address **) p->var);
      if (p->initial)
        *((struct Address **) p->var) = mutt_addr_parse_list(NULL, (char *) p->initial);
      break;
    case DT_BOOL:
      if (p->initial)
        *(bool *) p->var = true;
      else
        *(bool *) p->var = false;
      break;
    case DT_QUAD:
      *(unsigned char *) p->var = p->initial;
      break;
    case DT_NUMBER:
    case DT_SORT:
    case DT_MAGIC:
      if (mutt_str_strcmp(p->name, "debug_level") == 0)
        mutt_log_set_level(p->initial, true);
      else
        *((short *) p->var) = p->initial;
      break;
    case DT_REGEX:
    {
      struct Regex **ptr = (struct Regex **) p->var;

      if (*ptr)
        mutt_regex_free(ptr);

      *ptr = mutt_regex_create((const char *) p->initial, p->type, NULL);
      break;
    }
  }

  if (p->flags & R_INDEX)
    mutt_menu_set_redraw_full(MENU_MAIN);
  if (p->flags & R_PAGER)
    mutt_menu_set_redraw_full(MENU_PAGER);
  if (p->flags & R_PAGER_FLOW)
  {
    mutt_menu_set_redraw_full(MENU_PAGER);
    mutt_menu_set_redraw(MENU_PAGER, REDRAW_FLOW);
  }
  if (p->flags & R_RESORT_SUB)
    OptSortSubthreads = true;
  if (p->flags & R_RESORT)
    OptNeedResort = true;
  if (p->flags & R_RESORT_INIT)
    OptResortInit = true;
  if (p->flags & R_TREE)
    OptRedrawTree = true;
  if (p->flags & R_REFLOW)
    mutt_window_reflow();
#ifdef USE_SIDEBAR
  if (p->flags & R_SIDEBAR)
    mutt_menu_set_current_redraw(REDRAW_SIDEBAR);
#endif
  if (p->flags & R_MENU)
    mutt_menu_set_current_redraw_full();
}

/**
 * set_default - Set the default/initial value of a config item
 * @param p Option to set
 */
static void set_default(struct Option *p)
{
  switch (DTYPE(p->type))
  {
    case DT_STRING:
      if (!p->initial && *((char **) p->var))
        p->initial = (unsigned long) mutt_str_strdup(*((char **) p->var));
      break;
    case DT_PATH:
      if (!p->initial && *((char **) p->var))
      {
        char *cp = mutt_str_strdup(*((char **) p->var));
        /* mutt_pretty_mailbox (cp); */
        p->initial = (unsigned long) cp;
      }
      break;
    case DT_ADDRESS:
      if (!p->initial && *((struct Address **) p->var))
      {
        char tmp[HUGE_STRING];
        *tmp = '\0';
        mutt_addr_write(tmp, sizeof(tmp), *((struct Address **) p->var), false);
        p->initial = (unsigned long) mutt_str_strdup(tmp);
      }
      break;
    case DT_REGEX:
    {
      struct Regex **ptr = (struct Regex **) p->var;
      if (!p->initial && *ptr && (*ptr)->pattern)
        p->initial = (unsigned long) mutt_str_strdup((*ptr)->pattern);
      break;
    }
  }
}

/**
 * source_rc - Read an initialization file
 * @param rcfile_path Path to initialization file
 * @param err         Buffer for error messages
 * @retval <0 if neomutt should pause to let the user know
 */
static int source_rc(const char *rcfile_path, struct Buffer *err)
{
  FILE *f = NULL;
  int line = 0, rc = 0, line_rc, warnings = 0;
  struct Buffer token;
  char *linebuf = NULL;
  char *currentline = NULL;
  char rcfile[PATH_MAX];
  size_t buflen;
  size_t rcfilelen;
  bool ispipe;

  pid_t pid;

  mutt_str_strfcpy(rcfile, rcfile_path, sizeof(rcfile));

  rcfilelen = mutt_str_strlen(rcfile);
  if (rcfilelen == 0)
    return -1;

  ispipe = rcfile[rcfilelen - 1] == '|';

  if (!ispipe)
  {
    struct ListNode *np = STAILQ_FIRST(&MuttrcStack);
    if (!mutt_file_to_absolute_path(rcfile, np ? NONULL(np->data) : ""))
    {
      mutt_error("Error: impossible to build path of '%s'.", rcfile_path);
      return -1;
    }

    STAILQ_FOREACH(np, &MuttrcStack, entries)
    {
      if (mutt_str_strcmp(np->data, rcfile) == 0)
      {
        break;
      }
    }
    if (!np)
    {
      mutt_list_insert_head(&MuttrcStack, mutt_str_strdup(rcfile));
    }
    else
    {
      mutt_error("Error: Cyclic sourcing of configuration file '%s'.", rcfile);
      return -1;
    }
  }

  mutt_debug(2, "Reading configuration file '%s'.\n", rcfile);

  f = mutt_open_read(rcfile, &pid);
  if (!f)
  {
    mutt_buffer_printf(err, "%s: %s", rcfile, strerror(errno));
    return -1;
  }

  mutt_buffer_init(&token);
  while ((linebuf = mutt_file_read_line(linebuf, &buflen, f, &line, MUTT_CONT)) != NULL)
  {
    const int conv = ConfigCharset && (*ConfigCharset) && Charset;
    if (conv)
    {
      currentline = mutt_str_strdup(linebuf);
      if (!currentline)
        continue;
      mutt_ch_convert_string(&currentline, ConfigCharset, Charset, 0);
    }
    else
      currentline = linebuf;

    line_rc = mutt_parse_rc_line(currentline, &token, err);
    if (line_rc == -1)
    {
      mutt_error(_("Error in %s, line %d: %s"), rcfile, line, err->data);
      if (--rc < -MAXERRS)
      {
        if (conv)
          FREE(&currentline);
        break;
      }
    }
    else if (line_rc == -2)
    {
      /* Warning */
      mutt_error(_("Warning in %s, line %d: %s"), rcfile, line, err->data);
      warnings++;
    }
    else if (line_rc == 1)
    {
      break; /* Found "finish" command */
    }
    else
    {
      if (rc < 0)
        rc = -1;
    }
    if (conv)
      FREE(&currentline);
  }
  FREE(&token.data);
  FREE(&linebuf);
  mutt_file_fclose(&f);
  if (pid != -1)
    mutt_wait_filter(pid);
  if (rc)
  {
    /* the neomuttrc source keyword */
    mutt_buffer_reset(err);
    mutt_buffer_printf(err, (rc >= -MAXERRS) ? _("source: errors in %s") : _("source: reading aborted due to too many errors in %s"),
                       rcfile);
    rc = -1;
  }
  else
  {
    /* Don't alias errors with warnings */
    if (warnings > 0)
    {
      mutt_buffer_printf(err, ngettext("source: %d warning in %s", "source: %d warnings in %s", warnings),
                         warnings, rcfile);
      rc = -2;
    }
  }

  if (!ispipe && !STAILQ_EMPTY(&MuttrcStack))
  {
    struct ListNode *np = STAILQ_FIRST(&MuttrcStack);
    FREE(&np->data);
    STAILQ_REMOVE_HEAD(&MuttrcStack, entries);
  }

  return rc;
}

/**
 * toggle_quadoption - Toggle the value of a quad-type
 * @param opt Option to toggle
 * @retval num New value
 *
 * Toggle the low bit:
 * MUTT_NO    <--> MUTT_YES
 * MUTT_ASKNO <--> MUTT_ASKYES
 */
static int toggle_quadoption(int opt)
{
  return (opt ^= 1);
}

/**
 * valid_show_multipart_alternative - Is a string a valid multipart descriptor?
 * @param val String to test
 * @retval true It is value
 */
static bool valid_show_multipart_alternative(const char *val)
{
  return ((mutt_str_strcmp(val, "inline") == 0) ||
          (mutt_str_strcmp(val, "info") == 0) || !val || (*val == 0));
}

/**
 * parse_alias - Parse the 'alias' command
 * @param buf  Temporary Buffer space
 * @param s    Buffer containing string to be parsed
 * @param data Flags associated with the command
 * @param err  Buffer for error messages
 * @retval  0 Success
 * @retval -1 Error
 */
static int parse_alias(struct Buffer *buf, struct Buffer *s, unsigned long data,
                       struct Buffer *err)
{
  struct Alias *tmp = NULL;
  char *estr = NULL;
  struct GroupContext *gc = NULL;

  if (!MoreArgs(s))
  {
    mutt_str_strfcpy(err->data, _("alias: no address"), err->dsize);
    return -1;
  }

  mutt_extract_token(buf, s, 0);

  if (parse_group_context(&gc, buf, s, data, err) == -1)
    return -1;

  /* check to see if an alias with this name already exists */
  TAILQ_FOREACH(tmp, &Aliases, entries)
  {
    if (mutt_str_strcasecmp(tmp->name, buf->data) == 0)
      break;
  }

  if (!tmp)
  {
    /* create a new alias */
    tmp = mutt_mem_calloc(1, sizeof(struct Alias));
    tmp->name = mutt_str_strdup(buf->data);
    TAILQ_INSERT_TAIL(&Aliases, tmp, entries);
    /* give the main addressbook code a chance */
    if (CurrentMenu == MENU_ALIAS)
      OptMenuCaller = true;
  }
  else
  {
    mutt_alias_delete_reverse(tmp);
    /* override the previous value */
    mutt_addr_free(&tmp->addr);
    if (CurrentMenu == MENU_ALIAS)
      mutt_menu_set_current_redraw_full();
  }

  mutt_extract_token(buf, s, MUTT_TOKEN_QUOTE | MUTT_TOKEN_SPACE | MUTT_TOKEN_SEMICOLON);
  mutt_debug(3, "Second token is '%s'.\n", buf->data);

  tmp->addr = mutt_addr_parse_list2(tmp->addr, buf->data);

  if (mutt_addrlist_to_intl(tmp->addr, &estr))
  {
    mutt_buffer_printf(err, _("Warning: Bad IDN '%s' in alias '%s'.\n"), estr, tmp->name);
    FREE(&estr);
    goto bail;
  }

  mutt_group_context_add_addrlist(gc, tmp->addr);
  mutt_alias_add_reverse(tmp);

  if (DebugLevel > 2)
  {
    /* A group is terminated with an empty address, so check a->mailbox */
    for (struct Address *a = tmp->addr; a && a->mailbox; a = a->next)
    {
      if (!a->group)
        mutt_debug(3, "  %s\n", a->mailbox);
      else
        mutt_debug(3, "  Group %s\n", a->mailbox);
    }
  }
  mutt_group_context_destroy(&gc);
  return 0;

bail:
  mutt_group_context_destroy(&gc);
  return -1;
}

/**
 * parse_alternates - Parse the 'alternates' command
 * @param buf  Temporary Buffer space
 * @param s    Buffer containing string to be parsed
 * @param data Flags associated with the command
 * @param err  Buffer for error messages
 * @retval  0 Success
 * @retval -1 Error
 */
static int parse_alternates(struct Buffer *buf, struct Buffer *s,
                            unsigned long data, struct Buffer *err)
{
  struct GroupContext *gc = NULL;

  alternates_clean();

  do
  {
    mutt_extract_token(buf, s, 0);

    if (parse_group_context(&gc, buf, s, data, err) == -1)
      goto bail;

    mutt_regexlist_remove(&UnAlternates, buf->data);

    if (mutt_regexlist_add(&Alternates, buf->data, REG_ICASE, err) != 0)
      goto bail;

    if (mutt_group_context_add_regex(gc, buf->data, REG_ICASE, err) != 0)
      goto bail;
  } while (MoreArgs(s));

  mutt_group_context_destroy(&gc);
  return 0;

bail:
  mutt_group_context_destroy(&gc);
  return -1;
}

/**
 * parse_attachments - Parse the 'attachments' command
 * @param buf  Temporary Buffer space
 * @param s    Buffer containing string to be parsed
 * @param data Flags associated with the command
 * @param err  Buffer for error messages
 * @retval  0 Success
 * @retval -1 Error
 */
static int parse_attachments(struct Buffer *buf, struct Buffer *s,
                             unsigned long data, struct Buffer *err)
{
  char op, *category = NULL;
  struct ListHead *head = NULL;

  mutt_extract_token(buf, s, 0);
  if (!buf->data || *buf->data == '\0')
  {
    mutt_str_strfcpy(err->data, _("attachments: no disposition"), err->dsize);
    return -1;
  }

  category = buf->data;
  op = *category++;

  if (op == '?')
  {
    mutt_endwin();
    fflush(stdout);
    printf("\n%s\n\n", _("Current attachments settings:"));
    print_attach_list(&AttachAllow, '+', "A");
    print_attach_list(&AttachExclude, '-', "A");
    print_attach_list(&InlineAllow, '+', "I");
    print_attach_list(&InlineExclude, '-', "I");
    mutt_any_key_to_continue(NULL);
    return 0;
  }

  if (op != '+' && op != '-')
  {
    op = '+';
    category--;
  }
  if (mutt_str_strncasecmp(category, "attachment", strlen(category)) == 0)
  {
    if (op == '+')
      head = &AttachAllow;
    else
      head = &AttachExclude;
  }
  else if (mutt_str_strncasecmp(category, "inline", strlen(category)) == 0)
  {
    if (op == '+')
      head = &InlineAllow;
    else
      head = &InlineExclude;
  }
  else
  {
    mutt_str_strfcpy(err->data, _("attachments: invalid disposition"), err->dsize);
    return -1;
  }

  return parse_attach_list(buf, s, head, err);
}

/**
 * parse_echo - Parse the 'echo' command
 * @param buf  Temporary Buffer space
 * @param s    Buffer containing string to be parsed
 * @param data Flags associated with the command
 * @param err  Buffer for error messages
 * @retval 0 Always
 */
static int parse_echo(struct Buffer *buf, struct Buffer *s, unsigned long data,
                      struct Buffer *err)
{
  if (!MoreArgs(s))
  {
    mutt_buffer_printf(err, _("%s: too few arguments"), "echo");
    return -1;
  }
  mutt_extract_token(buf, s, 0);
  OptForceRefresh = true;
  mutt_message("%s", buf->data);
  OptForceRefresh = false;
  mutt_sleep(0);

  return 0;
}

/**
 * parse_finish - Parse the 'finish' command
 * @param buf  Temporary space shared by all command handlers
 * @param s    Current line of the config file
 * @param data data field from init.h:struct Command
 * @param err  Buffer for any error message
 * @retval  1 Stop processing the current file
 * @retval -1 Failed
 *
 * If the 'finish' command is found, we should stop reading the current file.
 */
static int parse_finish(struct Buffer *buf, struct Buffer *s,
                         unsigned long data, struct Buffer *err)
{
  if (MoreArgs(s))
  {
    mutt_buffer_printf(err, _("%s: too many arguments"), "finish");
    return -1;
  }

  return 1;
}

/**
 * parse_group - Parse the 'group' and 'ungroup' commands
 * @param buf  Temporary Buffer space
 * @param s    Buffer containing string to be parsed
 * @param data Flags associated with the command
 * @param err  Buffer for error messages
 * @retval  0 Success
 * @retval -1 Error
 */
static int parse_group(struct Buffer *buf, struct Buffer *s, unsigned long data,
                       struct Buffer *err)
{
  struct GroupContext *gc = NULL;
  enum GroupState state = GS_NONE;
  struct Address *addr = NULL;
  char *estr = NULL;

  do
  {
    mutt_extract_token(buf, s, 0);
    if (parse_group_context(&gc, buf, s, data, err) == -1)
      goto bail;

    if (data == MUTT_UNGROUP && (mutt_str_strcasecmp(buf->data, "*") == 0))
    {
      if (mutt_group_context_clear(&gc) < 0)
        goto bail;
      goto out;
    }

    if (mutt_str_strcasecmp(buf->data, "-rx") == 0)
      state = GS_RX;
    else if (mutt_str_strcasecmp(buf->data, "-addr") == 0)
      state = GS_ADDR;
    else
    {
      switch (state)
      {
        case GS_NONE:
          mutt_buffer_printf(err, _("%sgroup: missing -rx or -addr."),
                             (data == MUTT_UNGROUP) ? "un" : "");
          goto bail;

        case GS_RX:
          if (data == MUTT_GROUP &&
              mutt_group_context_add_regex(gc, buf->data, REG_ICASE, err) != 0)
          {
            goto bail;
          }
          else if (data == MUTT_UNGROUP &&
                   mutt_group_context_remove_regex(gc, buf->data) < 0)
          {
            goto bail;
          }
          break;

        case GS_ADDR:
          addr = mutt_addr_parse_list2(NULL, buf->data);
          if (!addr)
            goto bail;
          if (mutt_addrlist_to_intl(addr, &estr))
          {
            mutt_buffer_printf(err, _("%sgroup: warning: bad IDN '%s'.\n"),
                               data == 1 ? "un" : "", estr);
            mutt_addr_free(&addr);
            FREE(&estr);
            goto bail;
          }
          if (data == MUTT_GROUP)
            mutt_group_context_add_addrlist(gc, addr);
          else if (data == MUTT_UNGROUP)
            mutt_group_context_remove_addrlist(gc, addr);
          mutt_addr_free(&addr);
          break;
      }
    }
  } while (MoreArgs(s));

out:
  mutt_group_context_destroy(&gc);
  return 0;

bail:
  mutt_group_context_destroy(&gc);
  return -1;
}

/**
 * parse_ifdef - Parse the 'ifdef' and 'ifndef' commands
 * @param buf  Temporary space shared by all command handlers
 * @param s    Current line of the config file
 * @param data data field from init.h:struct Command
 * @param err  Buffer for any error message
 * @retval  0 Success
 * @retval -1 Failed
 *
 * The 'ifdef' command allows conditional elements in the config file.
 * If a given variable, function, command or compile-time symbol exists, then
 * read the rest of the line of config commands.
 * e.g.
 *      ifdef sidebar source ~/.neomutt/sidebar.rc
 *
 * If (data == 1) then it means use the 'ifndef' (if-not-defined) command.
 * e.g.
 *      ifndef imap finish
 */
static int parse_ifdef(struct Buffer *buf, struct Buffer *s, unsigned long data,
                       struct Buffer *err)
{
  bool res = 0;
  struct Buffer token = { 0 };

  mutt_extract_token(buf, s, 0);

  /* is the item defined as a variable? */
  res = (mutt_option_index(buf->data) != -1);

  /* is the item a compiled-in feature? */
  if (!res)
  {
    res = feature_enabled(buf->data);
  }

  /* or a function? */
  if (!res)
  {
    for (int i = 0; !res && (i < MENU_MAX); i++)
    {
      const struct Binding *b = km_get_table(Menus[i].value);
      if (!b)
        continue;

      for (int j = 0; b[j].name; j++)
      {
        if (mutt_str_strcmp(buf->data, b[j].name) == 0)
        {
          res = true;
          break;
        }
      }
    }
  }

  /* or a command? */
  if (!res)
  {
    for (int i = 0; Commands[i].name; i++)
    {
      if (mutt_str_strcmp(buf->data, Commands[i].name) == 0)
      {
        res = true;
        break;
      }
    }
  }

  /* or a my_ var? */
  if (!res)
  {
    res = !!myvar_get(buf->data);
  }

  if (!MoreArgs(s))
  {
    mutt_buffer_printf(err, _("%s: too few arguments"), (data ? "ifndef" : "ifdef"));
    return -1;
  }
  mutt_extract_token(buf, s, MUTT_TOKEN_SPACE);

  /* ifdef KNOWN_SYMBOL or ifndef UNKNOWN_SYMBOL */
  if ((res && (data == 0)) || (!res && (data == 1)))
  {
    int rc = mutt_parse_rc_line(buf->data, &token, err);
    if (rc == -1)
    {
      mutt_error("Error: %s", err->data);
      FREE(&token.data);
      return -1;
    }
    FREE(&token.data);
    return rc;
  }
  return 0;
}

/**
 * parse_ignore - Parse the 'ignore' command
 * @param buf  Temporary Buffer space
 * @param s    Buffer containing string to be parsed
 * @param data Flags associated with the command
 * @param err  Buffer for error messages
 * @retval 0 Always
 */
static int parse_ignore(struct Buffer *buf, struct Buffer *s,
                        unsigned long data, struct Buffer *err)
{
  do
  {
    mutt_extract_token(buf, s, 0);
    remove_from_stailq(&UnIgnore, buf->data);
    add_to_stailq(&Ignore, buf->data);
  } while (MoreArgs(s));

  return 0;
}

/**
 * parse_lists - Parse the 'lists' command
 * @param buf  Temporary Buffer space
 * @param s    Buffer containing string to be parsed
 * @param data Flags associated with the command
 * @param err  Buffer for error messages
 * @retval  0 Success
 * @retval -1 Error
 */
static int parse_lists(struct Buffer *buf, struct Buffer *s, unsigned long data,
                       struct Buffer *err)
{
  struct GroupContext *gc = NULL;

  do
  {
    mutt_extract_token(buf, s, 0);

    if (parse_group_context(&gc, buf, s, data, err) == -1)
      goto bail;

    mutt_regexlist_remove(&UnMailLists, buf->data);

    if (mutt_regexlist_add(&MailLists, buf->data, REG_ICASE, err) != 0)
      goto bail;

    if (mutt_group_context_add_regex(gc, buf->data, REG_ICASE, err) != 0)
      goto bail;
  } while (MoreArgs(s));

  mutt_group_context_destroy(&gc);
  return 0;

bail:
  mutt_group_context_destroy(&gc);
  return -1;
}

/**
 * parse_my_hdr - Parse the 'my_hdr' command
 * @param buf  Temporary Buffer space
 * @param s    Buffer containing string to be parsed
 * @param data Flags associated with the command
 * @param err  Buffer for error messages
 * @retval  0 Success
 * @retval -1 Error
 */
static int parse_my_hdr(struct Buffer *buf, struct Buffer *s,
                        unsigned long data, struct Buffer *err)
{
  struct ListNode *n = NULL;
  size_t keylen;

  mutt_extract_token(buf, s, MUTT_TOKEN_SPACE | MUTT_TOKEN_QUOTE);
  char *p = strpbrk(buf->data, ": \t");
  if (!p || (*p != ':'))
  {
    mutt_str_strfcpy(err->data, _("invalid header field"), err->dsize);
    return -1;
  }
  keylen = p - buf->data + 1;

  STAILQ_FOREACH(n, &UserHeader, entries)
  {
    /* see if there is already a field by this name */
    if (mutt_str_strncasecmp(buf->data, n->data, keylen) == 0)
    {
      break;
    }
  }

  if (!n)
  {
    /* not found, allocate memory for a new node and add it to the list */
    n = mutt_list_insert_tail(&UserHeader, NULL);
  }
  else
  {
    /* found, free the existing data */
    FREE(&n->data);
  }

  n->data = buf->data;
  mutt_buffer_init(buf);

  return 0;
}

#ifdef USE_SIDEBAR
/**
 * parse_path_list - Parse the 'sidebar_whitelist' command
 * @param buf  Temporary Buffer space
 * @param s    Buffer containing string to be parsed
 * @param data Flags associated with the command
 * @param err  Buffer for error messages
 * @retval 0 Always
 */
static int parse_path_list(struct Buffer *buf, struct Buffer *s,
                           unsigned long data, struct Buffer *err)
{
  char path[PATH_MAX];

  do
  {
    mutt_extract_token(buf, s, 0);
    mutt_str_strfcpy(path, buf->data, sizeof(path));
    mutt_expand_path(path, sizeof(path));
    add_to_stailq((struct ListHead *) data, path);
  } while (MoreArgs(s));

  return 0;
}
#endif

#ifdef USE_SIDEBAR
/**
 * parse_path_unlist - Parse the 'unsidebar_whitelist' command
 * @param buf  Temporary Buffer space
 * @param s    Buffer containing string to be parsed
 * @param data Flags associated with the command
 * @param err  Buffer for error messages
 * @retval 0 Always
 */
static int parse_path_unlist(struct Buffer *buf, struct Buffer *s,
                             unsigned long data, struct Buffer *err)
{
  char path[PATH_MAX];

  do
  {
    mutt_extract_token(buf, s, 0);
    /*
     * Check for deletion of entire list
     */
    if (mutt_str_strcmp(buf->data, "*") == 0)
    {
      mutt_list_free((struct ListHead *) data);
      break;
    }
    mutt_str_strfcpy(path, buf->data, sizeof(path));
    mutt_expand_path(path, sizeof(path));
    remove_from_stailq((struct ListHead *) data, path);
  } while (MoreArgs(s));

  return 0;
}
#endif

/**
 * parse_set - Parse the 'set' family of commands
 * @param buf  Temporary Buffer space
 * @param s    Buffer containing string to be parsed
 * @param data Flags associated with the command
 * @param err  Buffer for error messages
 * @retval  0 Success
 * @retval -1 Error
 *
 * This is used by 'reset', 'set', 'toggle' and 'unset'.
 */
static int parse_set(struct Buffer *buf, struct Buffer *s, unsigned long data,
                     struct Buffer *err)
{
  int r = 0;

  while (MoreArgs(s))
  {
    int query = 0;
    int unset = (data == MUTT_SET_UNSET);
    int inv = (data == MUTT_SET_INV);
    int reset = (data == MUTT_SET_RESET);
    int idx = -1;
    const char *p = NULL;
    const char *myvar = NULL;

    if (*s->dptr == '?')
    {
      query = 1;
      s->dptr++;
    }
    else if (mutt_str_strncmp("no", s->dptr, 2) == 0)
    {
      s->dptr += 2;
      unset = !unset;
    }
    else if (mutt_str_strncmp("inv", s->dptr, 3) == 0)
    {
      s->dptr += 3;
      inv = !inv;
    }
    else if (*s->dptr == '&')
    {
      reset = 1;
      s->dptr++;
    }

    /* get the variable name */
    mutt_extract_token(buf, s, MUTT_TOKEN_EQUAL);

    mutt_buffer_reset(err);
    if (mutt_str_strncmp("my_", buf->data, 3) == 0)
      myvar = buf->data;
    else if ((idx = mutt_option_index(buf->data)) == -1 &&
             !(reset && (mutt_str_strcmp("all", buf->data) == 0)))
    {
      mutt_buffer_printf(err, _("%s: unknown variable"), buf->data);
      return -1;
    }
    SKIPWS(s->dptr);

    if (reset)
    {
      if (query || unset || inv)
      {
        mutt_buffer_printf(err, "%s", _("prefix is illegal with reset"));
        return -1;
      }

      if (*s->dptr == '=')
      {
        mutt_buffer_printf(err, "%s", _("value is illegal with reset"));
        return -1;
      }

      if (mutt_str_strcmp("all", buf->data) == 0)
      {
        if (CurrentMenu == MENU_PAGER)
        {
          mutt_buffer_printf(err, "%s", _("Not available in this menu."));
          return -1;
        }
        for (idx = 0; MuttVars[idx].name; idx++)
          restore_default(&MuttVars[idx]);
        mutt_menu_set_current_redraw_full();
        OptSortSubthreads = true;
        OptNeedResort = true;
        OptResortInit = true;
        OptRedrawTree = true;
        return 0;
      }
      else
      {
        CHECK_PAGER;
        if (myvar)
          myvar_del(myvar);
        else
          restore_default(&MuttVars[idx]);
      }
    }
    else if (!myvar && (idx >= 0) && (DTYPE(MuttVars[idx].type) == DT_BOOL))
    {
      if (*s->dptr == '=')
      {
        if (unset || inv || query)
        {
          mutt_buffer_printf(err, "%s", _("Usage: set variable=yes|no"));
          return -1;
        }

        s->dptr++;
        mutt_extract_token(buf, s, MUTT_TOKEN_BACKTICK_VARS);
        if (mutt_str_strcasecmp("yes", buf->data) == 0)
          unset = inv = 0;
        else if (mutt_str_strcasecmp("no", buf->data) == 0)
          unset = 1;
        else
        {
          mutt_buffer_printf(err, "%s", _("Usage: set variable=yes|no"));
          return -1;
        }
      }

      if (query)
      {
        mutt_buffer_printf(err, *(bool *) MuttVars[idx].var ? _("%s is set") : _("%s is unset"),
                           buf->data);
        return 0;
      }

      CHECK_PAGER;
      if (unset)
        *(bool *) MuttVars[idx].var = false;
      else if (inv)
        *(bool *) MuttVars[idx].var = !(*(bool *) MuttVars[idx].var);
      else
        *(bool *) MuttVars[idx].var = true;
    }
    else if (myvar || ((idx >= 0) && ((DTYPE(MuttVars[idx].type) == DT_STRING) ||
                                      (DTYPE(MuttVars[idx].type) == DT_PATH) ||
                                      (DTYPE(MuttVars[idx].type) == DT_ADDRESS) ||
                                      (DTYPE(MuttVars[idx].type) == DT_MBTABLE))))
    {
      if (unset)
      {
        CHECK_PAGER;
        if (myvar)
          myvar_del(myvar);
        else if (DTYPE(MuttVars[idx].type) == DT_ADDRESS)
          mutt_addr_free((struct Address **) MuttVars[idx].var);
        else if (DTYPE(MuttVars[idx].type) == DT_MBTABLE)
          free_mbtable((struct MbTable **) MuttVars[idx].var);
        else
        {
          /* MuttVars[idx].var is already 'char**' (or some 'void**') or...
           * so cast to 'void*' is okay */
          FREE((void *) MuttVars[idx].var);
        }
      }
      else if (query || *s->dptr != '=')
      {
        char tmp2[LONG_STRING];
        const char *val = NULL;

        if (myvar)
        {
          val = myvar_get(myvar);
          if (val)
          {
            pretty_var(err->data, err->dsize, myvar, val);
            break;
          }
          else
          {
            mutt_buffer_printf(err, _("%s: unknown variable"), myvar);
            return -1;
          }
        }
        else if (DTYPE(MuttVars[idx].type) == DT_ADDRESS)
        {
          tmp2[0] = '\0';
          mutt_addr_write(tmp2, sizeof(tmp2),
                          *((struct Address **) MuttVars[idx].var), false);
          val = tmp2;
        }
        else if (DTYPE(MuttVars[idx].type) == DT_PATH)
        {
          tmp2[0] = '\0';
          mutt_str_strfcpy(tmp2, NONULL(*((char **) MuttVars[idx].var)), sizeof(tmp2));
          mutt_pretty_mailbox(tmp2, sizeof(tmp2));
          val = tmp2;
        }
        else if (DTYPE(MuttVars[idx].type) == DT_MBTABLE)
        {
          struct MbTable *mbt = (*((struct MbTable **) MuttVars[idx].var));
          val = mbt ? NONULL(mbt->orig_str) : "";
        }
        else
          val = *((char **) MuttVars[idx].var);

        /* user requested the value of this variable */
        pretty_var(err->data, err->dsize, MuttVars[idx].name, NONULL(val));
        break;
      }
      else
      {
        CHECK_PAGER;
        s->dptr++;

        if (myvar)
        {
          /* myvar is a pointer to buf and will be lost on extract_token */
          myvar = mutt_str_strdup(myvar);
        }

        mutt_extract_token(buf, s, MUTT_TOKEN_BACKTICK_VARS);

        if (myvar)
        {
          myvar_set(myvar, buf->data);
          FREE(&myvar);
          myvar = "don't resort";
        }
        else if ((idx >= 0) && (DTYPE(MuttVars[idx].type) == DT_PATH))
        {
          char scratch[PATH_MAX];
          mutt_str_strfcpy(scratch, buf->data, sizeof(scratch));
          mutt_expand_path(scratch, sizeof(scratch));
          if (mutt_str_strcmp(MuttVars[idx].name, "debug_file") == 0)
          {
            mutt_log_set_file(scratch, true);
          }
          else
          {
            /* MuttVars[idx].var is already 'char**' (or some 'void**') or...
             * so cast to 'void*' is okay */
            FREE((void *) MuttVars[idx].var);
            *((char **) MuttVars[idx].var) = mutt_str_strdup(scratch);
          }
        }
        else if ((idx >= 0) && (DTYPE(MuttVars[idx].type) == DT_STRING))
        {
          if ((strstr(MuttVars[idx].name, "charset") &&
               check_charset(&MuttVars[idx], buf->data) < 0) |
              /* $charset can't be empty, others can */
              ((strcmp(MuttVars[idx].name, "charset") == 0) && !*buf->data))
          {
            mutt_buffer_printf(err, _("Invalid value for option %s: \"%s\""),
                               MuttVars[idx].name, buf->data);
            return -1;
          }

          FREE((void *) MuttVars[idx].var);
          *((char **) MuttVars[idx].var) = mutt_str_strdup(buf->data);
          if (mutt_str_strcmp(MuttVars[idx].name, "charset") == 0)
            mutt_ch_set_charset(Charset);

          if ((mutt_str_strcmp(MuttVars[idx].name,
                               "show_multipart_alternative") == 0) &&
              !valid_show_multipart_alternative(buf->data))
          {
            mutt_buffer_printf(err, _("Invalid value for name %s: \"%s\""),
                               MuttVars[idx].name, buf->data);
            return -1;
          }
        }
        else if (DTYPE(MuttVars[idx].type) == DT_MBTABLE)
        {
          free_mbtable((struct MbTable **) MuttVars[idx].var);
          *((struct MbTable **) MuttVars[idx].var) = parse_mbtable(buf->data);
        }
        else
        {
          mutt_addr_free((struct Address **) MuttVars[idx].var);
          *((struct Address **) MuttVars[idx].var) =
              mutt_addr_parse_list(NULL, buf->data);
        }
      }
    }
    else if ((idx >= 0) && (DTYPE(MuttVars[idx].type) == DT_REGEX))
    {
      if (query || *s->dptr != '=')
      {
        /* user requested the value of this variable */
        struct Regex *ptr = *(struct Regex **) MuttVars[idx].var;
        const char *value = ptr ? ptr->pattern : NULL;
        pretty_var(err->data, err->dsize, MuttVars[idx].name, NONULL(value));
        break;
      }

      if (OptAttachMsg && (mutt_str_strcmp(MuttVars[idx].name, "reply_regex") == 0))
      {
        mutt_buffer_printf(
            err, "Operation not permitted when in attach-message mode.");
        r = -1;
        break;
      }

      CHECK_PAGER;
      s->dptr++;

      /* copy the value of the string */
      mutt_extract_token(buf, s, MUTT_TOKEN_BACKTICK_VARS);

      if (parse_regex(idx, buf, err))
      {
        /* $reply_regex and $alternates require special treatment */
        if (Context && Context->msgcount &&
            (mutt_str_strcmp(MuttVars[idx].name, "reply_regex") == 0))
        {
          regmatch_t pmatch[1];

          for (int i = 0; i < Context->msgcount; i++)
          {
            struct Envelope *e = Context->hdrs[i]->env;
            if (e && e->subject)
            {
              e->real_subj = (ReplyRegex && ReplyRegex->regex &&
                              (regexec(ReplyRegex->regex, e->subject, 1, pmatch, 0))) ?
                                 e->subject :
                                 e->subject + pmatch[0].rm_eo;
            }
          }
        }
      }
    }
    else if ((idx >= 0) && (DTYPE(MuttVars[idx].type) == DT_MAGIC))
    {
      if (query || *s->dptr != '=')
      {
        switch (MboxType)
        {
          case MUTT_MBOX:
            p = "mbox";
            break;
          case MUTT_MMDF:
            p = "MMDF";
            break;
          case MUTT_MH:
            p = "MH";
            break;
          case MUTT_MAILDIR:
            p = "Maildir";
            break;
          default:
            p = "unknown";
            break;
        }
        mutt_buffer_printf(err, "%s=%s", MuttVars[idx].name, p);
        break;
      }

      CHECK_PAGER;
      s->dptr++;

      /* copy the value of the string */
      mutt_extract_token(buf, s, MUTT_TOKEN_BACKTICK_VARS);
      if (mx_set_magic(buf->data))
      {
        mutt_buffer_printf(err, _("%s: invalid mailbox type"), buf->data);
        r = -1;
        break;
      }
    }
    else if ((idx >= 0) && (DTYPE(MuttVars[idx].type) == DT_NUMBER))
    {
      short *ptr = (short *) MuttVars[idx].var;
      short val;
      int rc;

      if (query || *s->dptr != '=')
      {
        val = *ptr;
        /* compatibility alias */
        if (mutt_str_strcmp(MuttVars[idx].name, "wrapmargin") == 0)
          val = *ptr < 0 ? -*ptr : 0;

        /* user requested the value of this variable */
        mutt_buffer_printf(err, "%s=%d", MuttVars[idx].name, val);
        break;
      }

      CHECK_PAGER;
      s->dptr++;

      mutt_extract_token(buf, s, MUTT_TOKEN_BACKTICK_VARS);
      rc = mutt_str_atos(buf->data, (short *) &val);

      if (rc < 0 || !*buf->data)
      {
        mutt_buffer_printf(err, _("%s: invalid value (%s)"), buf->data,
                           (rc == -1) ? _("format error") : _("number overflow"));
        r = -1;
        break;
      }

      if (mutt_str_strcmp(MuttVars[idx].name, "debug_level") == 0)
        mutt_log_set_level(val, true);
      else
        *ptr = val;

      /* these ones need a sanity check */
      if (mutt_str_strcmp(MuttVars[idx].name, "history") == 0)
      {
        if (*ptr < 0)
          *ptr = 0;
        mutt_hist_init();
      }
      else if (mutt_str_strcmp(MuttVars[idx].name, "pager_index_lines") == 0)
      {
        if (*ptr < 0)
          *ptr = 0;
      }
      else if (mutt_str_strcmp(MuttVars[idx].name, "wrapmargin") == 0)
      {
        if (*ptr < 0)
          *ptr = 0;
        else
          *ptr = -*ptr;
      }
#ifdef USE_IMAP
      else if (mutt_str_strcmp(MuttVars[idx].name, "imap_pipeline_depth") == 0)
      {
        if (*ptr < 0)
          *ptr = 0;
      }
#endif
    }
    else if ((idx >= 0) && (DTYPE(MuttVars[idx].type) == DT_QUAD))
    {
      if (query)
      {
        static const char *const vals[] = { "no", "yes", "ask-no", "ask-yes" };

        mutt_buffer_printf(err, "%s=%s", MuttVars[idx].name,
                           vals[*(unsigned char *) MuttVars[idx].var]);
        break;
      }

      CHECK_PAGER;
      if (*s->dptr == '=')
      {
        s->dptr++;
        mutt_extract_token(buf, s, MUTT_TOKEN_BACKTICK_VARS);
        if (mutt_str_strcasecmp("yes", buf->data) == 0)
          *(unsigned char *) MuttVars[idx].var = MUTT_YES;
        else if (mutt_str_strcasecmp("no", buf->data) == 0)
          *(unsigned char *) MuttVars[idx].var = MUTT_NO;
        else if (mutt_str_strcasecmp("ask-yes", buf->data) == 0)
          *(unsigned char *) MuttVars[idx].var = MUTT_ASKYES;
        else if (mutt_str_strcasecmp("ask-no", buf->data) == 0)
          *(unsigned char *) MuttVars[idx].var = MUTT_ASKNO;
        else
        {
          mutt_buffer_printf(err, _("%s: invalid value"), buf->data);
          r = -1;
          break;
        }
      }
      else
      {
        if (inv)
        {
          *(unsigned char *) MuttVars[idx].var =
              toggle_quadoption(*(unsigned char *) MuttVars[idx].var);
        }
        else if (unset)
          *(unsigned char *) MuttVars[idx].var = MUTT_NO;
        else
          *(unsigned char *) MuttVars[idx].var = MUTT_YES;
      }
    }
    else if ((idx >= 0) && (DTYPE(MuttVars[idx].type) == DT_SORT))
    {
      const struct Mapping *map = NULL;

      switch (MuttVars[idx].type & DT_SUBTYPE_MASK)
      {
        case DT_SORT_ALIAS:
          map = SortAliasMethods;
          break;
        case DT_SORT_AUX:
          map = SortAuxMethods;
          break;
        case DT_SORT_BROWSER:
          map = SortBrowserMethods;
          break;
        case DT_SORT_KEYS:
          if (WithCrypto & APPLICATION_PGP)
            map = SortKeyMethods;
          break;
        case DT_SORT_SIDEBAR:
          map = SortSidebarMethods;
          break;
        default:
          map = SortMethods;
          break;
      }

      if (!map)
      {
        mutt_buffer_printf(err, _("%s: Unknown type."), MuttVars[idx].name);
        r = -1;
        break;
      }

      if (query || *s->dptr != '=')
      {
        p = mutt_map_get_name(*((short *) MuttVars[idx].var) & SORT_MASK, map);

        mutt_buffer_printf(
            err, "%s=%s%s%s", MuttVars[idx].name,
            (*((short *) MuttVars[idx].var) & SORT_REVERSE) ? "reverse-" : "",
            (*((short *) MuttVars[idx].var) & SORT_LAST) ? "last-" : "", p);
        return 0;
      }
      CHECK_PAGER;
      s->dptr++;
      mutt_extract_token(buf, s, MUTT_TOKEN_BACKTICK_VARS);

      if (parse_sort((short *) MuttVars[idx].var, buf->data, map, err) == -1)
      {
        r = -1;
        break;
      }
    }
#ifdef USE_HCACHE
    else if ((idx >= 0) && (DTYPE(MuttVars[idx].type) == DT_HCACHE))
    {
      if (query || (*s->dptr != '='))
      {
        pretty_var(err->data, err->dsize, MuttVars[idx].name,
                   NONULL((*(char **) MuttVars[idx].var)));
        break;
      }

      CHECK_PAGER;
      s->dptr++;

      /* copy the value of the string */
      mutt_extract_token(buf, s, MUTT_TOKEN_BACKTICK_VARS);
      if (mutt_hcache_is_valid_backend(buf->data))
      {
        FREE((void *) MuttVars[idx].var);
        *(char **) (MuttVars[idx].var) = mutt_str_strdup(buf->data);
      }
      else
      {
        mutt_buffer_printf(err, _("%s: invalid backend"), buf->data);
        r = -1;
        break;
      }
    }
#endif
    else
    {
      mutt_buffer_printf(err, _("%s: unknown type"),
                         (idx >= 0) ? MuttVars[idx].name : "unknown");
      r = -1;
      break;
    }

    if (!myvar)
    {
      if (MuttVars[idx].flags & R_INDEX)
        mutt_menu_set_redraw_full(MENU_MAIN);
      if (MuttVars[idx].flags & R_PAGER)
        mutt_menu_set_redraw_full(MENU_PAGER);
      if (MuttVars[idx].flags & R_PAGER_FLOW)
      {
        mutt_menu_set_redraw_full(MENU_PAGER);
        mutt_menu_set_redraw(MENU_PAGER, REDRAW_FLOW);
      }
      if (MuttVars[idx].flags & R_RESORT_SUB)
        OptSortSubthreads = true;
      if (MuttVars[idx].flags & R_RESORT)
        OptNeedResort = true;
      if (MuttVars[idx].flags & R_RESORT_INIT)
        OptResortInit = true;
      if (MuttVars[idx].flags & R_TREE)
        OptRedrawTree = true;
      if (MuttVars[idx].flags & R_REFLOW)
        mutt_window_reflow();
#ifdef USE_SIDEBAR
      if (MuttVars[idx].flags & R_SIDEBAR)
        mutt_menu_set_current_redraw(REDRAW_SIDEBAR);
#endif
      if (MuttVars[idx].flags & R_MENU)
        mutt_menu_set_current_redraw_full();
    }
  }
  return r;
}

/**
 * parse_setenv - Parse the 'setenv' and 'unsetenv' commands
 * @param buf  Temporary Buffer space
 * @param s    Buffer containing string to be parsed
 * @param data Flags associated with the command
 * @param err  Buffer for error messages
 * @retval  0 Success
 * @retval -1 Error
 */
static int parse_setenv(struct Buffer *buf, struct Buffer *s,
                        unsigned long data, struct Buffer *err)
{
  char **envp = mutt_envlist_getlist();

  bool query = false;
  bool unset = (data == MUTT_SET_UNSET);

  if (!MoreArgs(s))
  {
    mutt_buffer_printf(err, _("%s: too few arguments"), "setenv");
    return -1;
  }

  if (*s->dptr == '?')
  {
    query = true;
    s->dptr++;
  }

  /* get variable name */
  mutt_extract_token(buf, s, MUTT_TOKEN_EQUAL);
  int len = strlen(buf->data);

  if (query)
  {
    bool found = false;
    while (envp && *envp)
    {
      /* This will display all matches for "^QUERY" */
      if (mutt_str_strncmp(buf->data, *envp, len) == 0)
      {
        if (!found)
        {
          mutt_endwin();
          found = true;
        }
        puts(*envp);
      }
      envp++;
    }

    if (found)
    {
      mutt_any_key_to_continue(NULL);
      return 0;
    }

    mutt_buffer_printf(err, _("%s is unset"), buf->data);
    return -1;
  }

  if (unset)
  {
    if (mutt_envlist_unset(buf->data))
      return 0;
    return -1;
  }

  /* set variable */

  if (*s->dptr == '=')
  {
    s->dptr++;
    SKIPWS(s->dptr);
  }

  if (!MoreArgs(s))
  {
    mutt_buffer_printf(err, _("%s: too few arguments"), "setenv");
    return -1;
  }

  char *name = mutt_str_strdup(buf->data);
  mutt_extract_token(buf, s, 0);
  mutt_envlist_set(name, buf->data, true);
  FREE(&name);

  return 0;
}

/**
 * parse_source - Parse the 'source' command
 * @param buf  Temporary Buffer space
 * @param s    Buffer containing string to be parsed
 * @param data Flags associated with the command
 * @param err  Buffer for error messages
 * @retval  0 Success
 * @retval -1 Error
 */
static int parse_source(struct Buffer *buf, struct Buffer *s,
                        unsigned long data, struct Buffer *err)
{
  char path[PATH_MAX];

  do
  {
    if (mutt_extract_token(buf, s, 0) != 0)
    {
      mutt_buffer_printf(err, _("source: error at %s"), s->dptr);
      return -1;
    }
    mutt_str_strfcpy(path, buf->data, sizeof(path));
    mutt_expand_path(path, sizeof(path));

    if (source_rc(path, err) < 0)
    {
      mutt_buffer_printf(err, _("source: file %s could not be sourced."), path);
      return -1;
    }

  } while (MoreArgs(s));

  return 0;
}

/**
 * parse_spam_list - Parse the 'spam' and 'nospam' commands
 * @param buf  Temporary Buffer space
 * @param s    Buffer containing string to be parsed
 * @param data Flags associated with the command
 * @param err  Buffer for error messages
 * @retval  0 Success
 * @retval -1 Error
 */
static int parse_spam_list(struct Buffer *buf, struct Buffer *s,
                           unsigned long data, struct Buffer *err)
{
  struct Buffer templ;

  mutt_buffer_init(&templ);

  /* Insist on at least one parameter */
  if (!MoreArgs(s))
  {
    if (data == MUTT_SPAM)
      mutt_str_strfcpy(err->data, _("spam: no matching pattern"), err->dsize);
    else
      mutt_str_strfcpy(err->data, _("nospam: no matching pattern"), err->dsize);
    return -1;
  }

  /* Extract the first token, a regex */
  mutt_extract_token(buf, s, 0);

  /* data should be either MUTT_SPAM or MUTT_NOSPAM. MUTT_SPAM is for spam commands. */
  if (data == MUTT_SPAM)
  {
    /* If there's a second parameter, it's a template for the spam tag. */
    if (MoreArgs(s))
    {
      mutt_extract_token(&templ, s, 0);

      /* Add to the spam list. */
      if (mutt_replacelist_add(&SpamList, buf->data, templ.data, err) != 0)
      {
        FREE(&templ.data);
        return -1;
      }
      FREE(&templ.data);
    }

    /* If not, try to remove from the nospam list. */
    else
    {
      mutt_regexlist_remove(&NoSpamList, buf->data);
    }

    return 0;
  }

  /* MUTT_NOSPAM is for nospam commands. */
  else if (data == MUTT_NOSPAM)
  {
    /* nospam only ever has one parameter. */

    /* "*" is a special case. */
    if (mutt_str_strcmp(buf->data, "*") == 0)
    {
      mutt_replacelist_free(&SpamList);
      mutt_regexlist_free(&NoSpamList);
      return 0;
    }

    /* If it's on the spam list, just remove it. */
    if (mutt_replacelist_remove(&SpamList, buf->data) != 0)
      return 0;

    /* Otherwise, add it to the nospam list. */
    if (mutt_regexlist_add(&NoSpamList, buf->data, REG_ICASE, err) != 0)
      return -1;

    return 0;
  }

  /* This should not happen. */
  mutt_str_strfcpy(err->data, "This is no good at all.", err->dsize);
  return -1;
}

/**
 * parse_stailq - Parse a list command
 * @param buf  Temporary Buffer space
 * @param s    Buffer containing string to be parsed
 * @param data Flags associated with the command
 * @param err  Buffer for error messages
 * @retval 0 Always
 *
 * This is used by 'alternative_order', 'auto_view' and several others.
 */
static int parse_stailq(struct Buffer *buf, struct Buffer *s,
                        unsigned long data, struct Buffer *err)
{
  do
  {
    mutt_extract_token(buf, s, 0);
    add_to_stailq((struct ListHead *) data, buf->data);
  } while (MoreArgs(s));

  return 0;
}

/**
 * parse_subjectrx_list - Parse the 'subjectrx' command
 * @param buf  Temporary Buffer space
 * @param s    Buffer containing string to be parsed
 * @param data Flags associated with the command
 * @param err  Buffer for error messages
 * @retval  0 Success
 * @retval -1 Error
 */
static int parse_subjectrx_list(struct Buffer *buf, struct Buffer *s,
                                unsigned long data, struct Buffer *err)
{
  int rc;

  rc = parse_replace_list(buf, s, data, err);
  if (rc == 0)
    clear_subject_mods();
  return rc;
}

/**
 * parse_subscribe - Parse the 'subscribe' command
 * @param buf  Temporary Buffer space
 * @param s    Buffer containing string to be parsed
 * @param data Flags associated with the command
 * @param err  Buffer for error messages
 * @retval  0 Success
 * @retval -1 Error
 */
static int parse_subscribe(struct Buffer *buf, struct Buffer *s,
                           unsigned long data, struct Buffer *err)
{
  struct GroupContext *gc = NULL;

  do
  {
    mutt_extract_token(buf, s, 0);

    if (parse_group_context(&gc, buf, s, data, err) == -1)
      goto bail;

    mutt_regexlist_remove(&UnMailLists, buf->data);
    mutt_regexlist_remove(&UnSubscribedLists, buf->data);

    if (mutt_regexlist_add(&MailLists, buf->data, REG_ICASE, err) != 0)
      goto bail;
    if (mutt_regexlist_add(&SubscribedLists, buf->data, REG_ICASE, err) != 0)
      goto bail;
    if (mutt_group_context_add_regex(gc, buf->data, REG_ICASE, err) != 0)
      goto bail;
  } while (MoreArgs(s));

  mutt_group_context_destroy(&gc);
  return 0;

bail:
  mutt_group_context_destroy(&gc);
  return -1;
}

#ifdef USE_IMAP
/**
 * parse_subscribe_to - Parse the 'subscribe-to' command
 * @param buf  Buffer space shared by all command handlers
 * @param s    Current line of the config file
 * @param data Data field from init.h:struct Command
 * @param err  Buffer for any error message
 * @retval  0 Success
 * @retval -1 Failed
 *
 * The 'subscribe-to' command allows to subscribe to an IMAP-Mailbox.
 * Patterns are not supported.
 * Use it as follows: subscribe-to =folder
 */
static int parse_subscribe_to(struct Buffer *buf, struct Buffer *s,
                              unsigned long data, struct Buffer *err)
{
  if (!buf || !s || !err)
    return -1;

  mutt_buffer_reset(err);

  if (MoreArgs(s))
  {
    mutt_extract_token(buf, s, 0);

    if (MoreArgs(s))
    {
      mutt_buffer_printf(err, _("%s: too many arguments"), "subscribe-to");
      return -1;
    }

    if (buf->data && *buf->data)
    {
      /* Expand and subscribe */
      if (imap_subscribe(mutt_expand_path(buf->data, buf->dsize), 1) != 0)
      {
        mutt_buffer_printf(err, _("Could not subscribe to %s"), buf->data);
        return -1;
      }
      else
      {
        mutt_message(_("Subscribed to %s"), buf->data);
        return 0;
      }
    }
    else
    {
      mutt_debug(5, "Corrupted buffer");
      return -1;
    }
  }

  mutt_buffer_addstr(err, _("No folder specified"));
  return -1;
}
#endif

/**
 * parse_tag_formats - Parse the 'tag-formats' command
 * @param buf  Temporary Buffer space
 * @param s    Buffer containing string to be parsed
 * @param data Flags associated with the command
 * @param err  Buffer for error messages
 * @retval  0 Success
 * @retval -1 Error
 */
static int parse_tag_formats(struct Buffer *buf, struct Buffer *s,
                             unsigned long data, struct Buffer *err)
{
  if (!buf || !s)
    return -1;

  char *tmp = NULL;

  while (MoreArgs(s))
  {
    char *tag = NULL, *format = NULL;

    mutt_extract_token(buf, s, 0);
    if (buf->data && *buf->data)
      tag = mutt_str_strdup(buf->data);
    else
      continue;

    mutt_extract_token(buf, s, 0);
    format = mutt_str_strdup(buf->data);

    /* avoid duplicates */
    tmp = mutt_hash_find(TagFormats, format);
    if (tmp)
    {
      mutt_debug(3, "tag format '%s' already registered as '%s'\n", format, tmp);
      FREE(&tag);
      FREE(&format);
      continue;
    }

    mutt_hash_insert(TagFormats, format, tag);
  }
  return 0;
}

/**
 * parse_tag_transforms - Parse the 'tag-transforms' command
 * @param buf  Temporary Buffer space
 * @param s    Buffer containing string to be parsed
 * @param data Flags associated with the command
 * @param err  Buffer for error messages
 * @retval  0 Success
 * @retval -1 Error
 */
static int parse_tag_transforms(struct Buffer *buf, struct Buffer *s,
                                unsigned long data, struct Buffer *err)
{
  if (!buf || !s)
    return -1;

  char *tmp = NULL;

  while (MoreArgs(s))
  {
    char *tag = NULL, *transform = NULL;

    mutt_extract_token(buf, s, 0);
    if (buf->data && *buf->data)
      tag = mutt_str_strdup(buf->data);
    else
      continue;

    mutt_extract_token(buf, s, 0);
    transform = mutt_str_strdup(buf->data);

    /* avoid duplicates */
    tmp = mutt_hash_find(TagTransforms, tag);
    if (tmp)
    {
      mutt_debug(3, "tag transform '%s' already registered as '%s'\n", tag, tmp);
      FREE(&tag);
      FREE(&transform);
      continue;
    }

    mutt_hash_insert(TagTransforms, tag, transform);
  }
  return 0;
}

/**
 * parse_unalias - Parse the 'unalias' command
 * @param buf  Temporary Buffer space
 * @param s    Buffer containing string to be parsed
 * @param data Flags associated with the command
 * @param err  Buffer for error messages
 * @retval 0 Always
 */
static int parse_unalias(struct Buffer *buf, struct Buffer *s,
                         unsigned long data, struct Buffer *err)
{
  struct Alias *a = NULL;

  do
  {
    mutt_extract_token(buf, s, 0);

    if (mutt_str_strcmp("*", buf->data) == 0)
    {
      if (CurrentMenu == MENU_ALIAS)
      {
        TAILQ_FOREACH(a, &Aliases, entries)
        {
          a->del = true;
        }
        mutt_menu_set_current_redraw_full();
      }
      else
        mutt_aliaslist_free(&Aliases);
      break;
    }
    else
    {
      TAILQ_FOREACH(a, &Aliases, entries)
      {
        if (mutt_str_strcasecmp(buf->data, a->name) == 0)
        {
          if (CurrentMenu == MENU_ALIAS)
          {
            a->del = true;
            mutt_menu_set_current_redraw_full();
          }
          else
          {
            TAILQ_REMOVE(&Aliases, a, entries);
            mutt_alias_free(&a);
          }
          break;
        }
      }
    }
  } while (MoreArgs(s));
  return 0;
}

/**
 * parse_unalternates - Parse the 'unalternates' command
 * @param buf  Temporary Buffer space
 * @param s    Buffer containing string to be parsed
 * @param data Flags associated with the command
 * @param err  Buffer for error messages
 * @retval  0 Success
 * @retval -1 Error
 */
static int parse_unalternates(struct Buffer *buf, struct Buffer *s,
                              unsigned long data, struct Buffer *err)
{
  alternates_clean();
  do
  {
    mutt_extract_token(buf, s, 0);
    mutt_regexlist_remove(&Alternates, buf->data);

    if ((mutt_str_strcmp(buf->data, "*") != 0) &&
        mutt_regexlist_add(&UnAlternates, buf->data, REG_ICASE, err) != 0)
    {
      return -1;
    }

  } while (MoreArgs(s));

  return 0;
}

/**
 * parse_unattachments - Parse the 'unattachments' command
 * @param buf  Temporary Buffer space
 * @param s    Buffer containing string to be parsed
 * @param data Flags associated with the command
 * @param err  Buffer for error messages
 * @retval  0 Success
 * @retval -1 Error
 */
static int parse_unattachments(struct Buffer *buf, struct Buffer *s,
                               unsigned long data, struct Buffer *err)
{
  char op, *p = NULL;
  struct ListHead *head = NULL;

  mutt_extract_token(buf, s, 0);
  if (!buf->data || *buf->data == '\0')
  {
    mutt_str_strfcpy(err->data, _("unattachments: no disposition"), err->dsize);
    return -1;
  }

  p = buf->data;
  op = *p++;
  if (op != '+' && op != '-')
  {
    op = '+';
    p--;
  }
  if (mutt_str_strncasecmp(p, "attachment", strlen(p)) == 0)
  {
    if (op == '+')
      head = &AttachAllow;
    else
      head = &AttachExclude;
  }
  else if (mutt_str_strncasecmp(p, "inline", strlen(p)) == 0)
  {
    if (op == '+')
      head = &InlineAllow;
    else
      head = &InlineExclude;
  }
  else
  {
    mutt_str_strfcpy(err->data, _("unattachments: invalid disposition"), err->dsize);
    return -1;
  }

  return parse_unattach_list(buf, s, head, err);
}

/**
 * parse_unignore - Parse the 'unignore' command
 * @param buf  Temporary Buffer space
 * @param s    Buffer containing string to be parsed
 * @param data Flags associated with the command
 * @param err  Buffer for error messages
 * @retval 0 Always
 */
static int parse_unignore(struct Buffer *buf, struct Buffer *s,
                          unsigned long data, struct Buffer *err)
{
  do
  {
    mutt_extract_token(buf, s, 0);

    /* don't add "*" to the unignore list */
    if (strcmp(buf->data, "*") != 0)
      add_to_stailq(&UnIgnore, buf->data);

    remove_from_stailq(&Ignore, buf->data);
  } while (MoreArgs(s));

  return 0;
}

/**
 * parse_unlists - Parse the 'unlists' command
 * @param buf  Temporary Buffer space
 * @param s    Buffer containing string to be parsed
 * @param data Flags associated with the command
 * @param err  Buffer for error messages
 * @retval  0 Success
 * @retval -1 Error
 */
static int parse_unlists(struct Buffer *buf, struct Buffer *s,
                         unsigned long data, struct Buffer *err)
{
  do
  {
    mutt_extract_token(buf, s, 0);
    mutt_regexlist_remove(&SubscribedLists, buf->data);
    mutt_regexlist_remove(&MailLists, buf->data);

    if ((mutt_str_strcmp(buf->data, "*") != 0) &&
        mutt_regexlist_add(&UnMailLists, buf->data, REG_ICASE, err) != 0)
    {
      return -1;
    }
  } while (MoreArgs(s));

  return 0;
}

/**
 * parse_unmy_hdr - Parse the 'unmy_hdr' command
 * @param buf  Temporary Buffer space
 * @param s    Buffer containing string to be parsed
 * @param data Flags associated with the command
 * @param err  Buffer for error messages
 * @retval 0 Always
 */
static int parse_unmy_hdr(struct Buffer *buf, struct Buffer *s,
                          unsigned long data, struct Buffer *err)
{
  struct ListNode *np, *tmp;
  size_t l;

  do
  {
    mutt_extract_token(buf, s, 0);
    if (mutt_str_strcmp("*", buf->data) == 0)
    {
      mutt_list_free(&UserHeader);
      continue;
    }

    l = mutt_str_strlen(buf->data);
    if (buf->data[l - 1] == ':')
      l--;

    STAILQ_FOREACH_SAFE(np, &UserHeader, entries, tmp)
    {
      if ((mutt_str_strncasecmp(buf->data, np->data, l) == 0) && np->data[l] == ':')
      {
        STAILQ_REMOVE(&UserHeader, np, ListNode, entries);
        FREE(&np->data);
        FREE(&np);
      }
    }
  } while (MoreArgs(s));
  return 0;
}

/**
 * parse_unstailq - Parse an unlist command
 * @param buf  Temporary Buffer space
 * @param s    Buffer containing string to be parsed
 * @param data Flags associated with the command
 * @param err  Buffer for error messages
 * @retval 0 Always
 *
 * This is used by 'unalternative_order', 'unauto_view' and several others.
 */
static int parse_unstailq(struct Buffer *buf, struct Buffer *s,
                          unsigned long data, struct Buffer *err)
{
  do
  {
    mutt_extract_token(buf, s, 0);
    /*
     * Check for deletion of entire list
     */
    if (mutt_str_strcmp(buf->data, "*") == 0)
    {
      mutt_list_free((struct ListHead *) data);
      break;
    }
    remove_from_stailq((struct ListHead *) data, buf->data);
  } while (MoreArgs(s));

  return 0;
}

/**
 * parse_unsubjectrx_list - Parse the 'unsubjectrx' command
 * @param buf  Temporary Buffer space
 * @param s    Buffer containing string to be parsed
 * @param data Flags associated with the command
 * @param err  Buffer for error messages
 * @retval  0 Success
 * @retval -1 Error
 */
static int parse_unsubjectrx_list(struct Buffer *buf, struct Buffer *s,
                                  unsigned long data, struct Buffer *err)
{
  int rc;

  rc = parse_unreplace_list(buf, s, data, err);
  if (rc == 0)
    clear_subject_mods();
  return rc;
}

/**
 * parse_unsubscribe - Parse the 'unsubscribe' command
 * @param buf  Temporary Buffer space
 * @param s    Buffer containing string to be parsed
 * @param data Flags associated with the command
 * @param err  Buffer for error messages
 * @retval  0 Success
 * @retval -1 Error
 */
static int parse_unsubscribe(struct Buffer *buf, struct Buffer *s,
                             unsigned long data, struct Buffer *err)
{
  do
  {
    mutt_extract_token(buf, s, 0);
    mutt_regexlist_remove(&SubscribedLists, buf->data);

    if ((mutt_str_strcmp(buf->data, "*") != 0) &&
        mutt_regexlist_add(&UnSubscribedLists, buf->data, REG_ICASE, err) != 0)
    {
      return -1;
    }
  } while (MoreArgs(s));

  return 0;
}

#ifdef USE_IMAP
/**
 * parse_unsubscribe_from - Parse the 'unsubscribe-from' command
 * @param buf  Buffer space shared by all command handlers
 * @param s    Current line of the config file
 * @param data Data field from init.h:struct Command
 * @param err  Buffer for any error message
 * @retval  0 Success
 * @retval -1 Failed
 *
 * The 'unsubscribe-from' command allows to unsubscribe from an IMAP-Mailbox.
 * Patterns are not supported.
 * Use it as follows: unsubscribe-from =folder
 */
static int parse_unsubscribe_from(struct Buffer *buf, struct Buffer *s,
                                  unsigned long data, struct Buffer *err)
{
  if (!buf || !s || !err)
    return -1;

  if (MoreArgs(s))
  {
    mutt_extract_token(buf, s, 0);

    if (MoreArgs(s))
    {
      mutt_buffer_printf(err, _("%s: too many arguments"), "unsubscribe-from");
      return -1;
    }

    if (buf->data && *buf->data)
    {
      /* Expand and subscribe */
      if (imap_subscribe(mutt_expand_path(buf->data, buf->dsize), 0) != 0)
      {
        mutt_buffer_printf(err, _("Could not unsubscribe from %s"), buf->data);
        return -1;
      }
      else
      {
        mutt_message(_("Unsubscribed from %s"), buf->data);
        return 0;
      }
    }
    else
    {
      mutt_debug(5, "Corrupted buffer");
      return -1;
    }
  }

  mutt_buffer_addstr(err, _("No folder specified"));
  return -1;
}
#endif

#ifdef USE_LUA
/**
 * mutt_command_get - Get a Command by its name
 * @param s Command string to lookup
 * @retval ptr  Success, Command
 * @retval NULL Error, no such command
 */
const struct Command *mutt_command_get(const char *s)
{
  for (int i = 0; Commands[i].name; i++)
    if (mutt_str_strcmp(s, Commands[i].name) == 0)
      return &Commands[i];
  return NULL;
}
#endif

#ifdef USE_LUA
/**
 * mutt_commands_apply - Run a callback function on every Command
 * @param data        Data to pass to the callback function
 * @param application Callback function
 *
 * This is used by Lua to expose all of NeoMutt's Commands.
 */
void mutt_commands_apply(void *data, void (*application)(void *, const struct Command *))
{
  for (int i = 0; Commands[i].name; i++)
    application(data, &Commands[i]);
}
#endif

/**
 * mutt_dump_variables - Print a list of all variables with their values
 * @param hide_sensitive Don't display the values of private config items
 * @retval 0 Success
 * @retval 1 Error
 */
int mutt_dump_variables(bool hide_sensitive)
{
  char command[STRING];

  struct Buffer err, token;

  mutt_buffer_init(&err);
  mutt_buffer_init(&token);

  err.dsize = STRING;
  err.data = mutt_mem_malloc(err.dsize);

  for (int i = 0; MuttVars[i].name; i++)
  {
    if (MuttVars[i].type == DT_SYNONYM)
      continue;

    if (hide_sensitive && IS_SENSITIVE(MuttVars[i]))
    {
      mutt_message("%s='***'", MuttVars[i].name);
      continue;
    }
    snprintf(command, sizeof(command), "set ?%s\n", MuttVars[i].name);
    if (mutt_parse_rc_line(command, &token, &err) == -1)
    {
      mutt_message("%s", err.data);
      FREE(&token.data);
      FREE(&err.data);

      return 1; // TEST17: can't test
    }
    mutt_message("%s", err.data);
  }

  FREE(&token.data);
  FREE(&err.data);

  return 0;
}

/**
 * mutt_extract_token - Extract one token from a string
 * @param dest  Buffer for the result
 * @param tok   Buffer containing tokens
 * @param flags Flags, e.g. #MUTT_TOKEN_SPACE
 * @retval  0 Success
 * @retval -1 Error
 */
int mutt_extract_token(struct Buffer *dest, struct Buffer *tok, int flags)
{
  if (!dest || !tok)
    return -1;

  char ch;
  char qc = 0; /* quote char */
  char *pc = NULL;

  /* reset the destination pointer to the beginning of the buffer */
  dest->dptr = dest->data;

  SKIPWS(tok->dptr);
  while ((ch = *tok->dptr))
  {
    if (!qc)
    {
      if ((ISSPACE(ch) && !(flags & MUTT_TOKEN_SPACE)) ||
          (ch == '#' && !(flags & MUTT_TOKEN_COMMENT)) ||
          (ch == '=' && (flags & MUTT_TOKEN_EQUAL)) ||
          (ch == ';' && !(flags & MUTT_TOKEN_SEMICOLON)) ||
          ((flags & MUTT_TOKEN_PATTERN) && strchr("~%=!|", ch)))
      {
        break;
      }
    }

    tok->dptr++;

    if (ch == qc)
      qc = 0; /* end of quote */
    else if (!qc && (ch == '\'' || ch == '"') && !(flags & MUTT_TOKEN_QUOTE))
      qc = ch;
    else if (ch == '\\' && qc != '\'')
    {
      if (!*tok->dptr)
        return -1; /* premature end of token */
      switch (ch = *tok->dptr++)
      {
        case 'c':
        case 'C':
          if (!*tok->dptr)
            return -1; /* premature end of token */
          mutt_buffer_addch(dest, (toupper((unsigned char) *tok->dptr) - '@') & 0x7f);
          tok->dptr++;
          break;
        case 'e':
          mutt_buffer_addch(dest, '\033');
          break;
        case 'f':
          mutt_buffer_addch(dest, '\f');
          break;
        case 'n':
          mutt_buffer_addch(dest, '\n');
          break;
        case 'r':
          mutt_buffer_addch(dest, '\r');
          break;
        case 't':
          mutt_buffer_addch(dest, '\t');
          break;
        default:
          if (isdigit((unsigned char) ch) && isdigit((unsigned char) *tok->dptr) &&
              isdigit((unsigned char) *(tok->dptr + 1)))
          {
            mutt_buffer_addch(dest, (ch << 6) + (*tok->dptr << 3) + *(tok->dptr + 1) - 3504);
            tok->dptr += 2;
          }
          else
            mutt_buffer_addch(dest, ch);
      }
    }
    else if (ch == '^' && (flags & MUTT_TOKEN_CONDENSE))
    {
      if (!*tok->dptr)
        return -1; /* premature end of token */
      ch = *tok->dptr++;
      if (ch == '^')
        mutt_buffer_addch(dest, ch);
      else if (ch == '[')
        mutt_buffer_addch(dest, '\033');
      else if (isalpha((unsigned char) ch))
        mutt_buffer_addch(dest, toupper((unsigned char) ch) - '@');
      else
      {
        mutt_buffer_addch(dest, '^');
        mutt_buffer_addch(dest, ch);
      }
    }
    else if (ch == '`' && (!qc || qc == '"'))
    {
      FILE *fp = NULL;
      pid_t pid;
      char *ptr = NULL;
      size_t expnlen;
      struct Buffer expn;
      int line = 0;

      pc = tok->dptr;
      do
      {
        pc = strpbrk(pc, "\\`");
        if (pc)
        {
          /* skip any quoted chars */
          if (*pc == '\\')
            pc += 2;
        }
      } while (pc && *pc != '`');
      if (!pc)
      {
        mutt_debug(1, "mismatched backticks\n");
        return -1;
      }
      struct Buffer cmd;
      mutt_buffer_init(&cmd);
      *pc = '\0';
      if (flags & MUTT_TOKEN_BACKTICK_VARS)
      {
        /* recursively extract tokens to interpolate variables */
        mutt_extract_token(&cmd, tok,
                           MUTT_TOKEN_QUOTE | MUTT_TOKEN_SPACE |
                               MUTT_TOKEN_COMMENT | MUTT_TOKEN_SEMICOLON);
      }
      else
      {
          cmd.data = mutt_str_strdup(tok->dptr);
      }
      *pc = '`';
      pid = mutt_create_filter(cmd.data, NULL, &fp, NULL);
      if (pid < 0)
      {
        mutt_debug(1, "unable to fork command: %s\n", cmd);
        FREE(&cmd.data);
        return -1;
      }
      FREE(&cmd.data);

      tok->dptr = pc + 1;

      /* read line */
      mutt_buffer_init(&expn);
      expn.data = mutt_file_read_line(NULL, &expn.dsize, fp, &line, 0);
      mutt_file_fclose(&fp);
      mutt_wait_filter(pid);

      /* if we got output, make a new string consisting of the shell output
         plus whatever else was left on the original line */
      /* BUT: If this is inside a quoted string, directly add output to
       * the token */
      if (expn.data && qc)
      {
        mutt_buffer_addstr(dest, expn.data);
        FREE(&expn.data);
      }
      else if (expn.data)
      {
        expnlen = mutt_str_strlen(expn.data);
        tok->dsize = expnlen + mutt_str_strlen(tok->dptr) + 1;
        ptr = mutt_mem_malloc(tok->dsize);
        memcpy(ptr, expn.data, expnlen);
        strcpy(ptr + expnlen, tok->dptr);
        if (tok->destroy)
          FREE(&tok->data);
        tok->data = ptr;
        tok->dptr = ptr;
        tok->destroy = 1; /* mark that the caller should destroy this data */
        ptr = NULL;
        FREE(&expn.data);
      }
    }
    else if (ch == '$' && (!qc || qc == '"') &&
             (*tok->dptr == '{' || isalpha((unsigned char) *tok->dptr)))
    {
      const char *env = NULL;
      char *var = NULL;

      if (*tok->dptr == '{')
      {
        tok->dptr++;
        pc = strchr(tok->dptr, '}');
        if (pc)
        {
          var = mutt_str_substr_dup(tok->dptr, pc);
          tok->dptr = pc + 1;
        }
      }
      else
      {
        for (pc = tok->dptr; isalnum((unsigned char) *pc) || *pc == '_'; pc++)
          ;
        var = mutt_str_substr_dup(tok->dptr, pc);
        tok->dptr = pc;
      }
      if (var)
      {
        int idx;
        if ((env = mutt_str_getenv(var)) || (env = myvar_get(var)))
          mutt_buffer_addstr(dest, env);
        else if ((idx = mutt_option_index(var)) != -1)
        {
          /* expand settable neomutt variables */
          char val[LONG_STRING];

          if (var_to_string(idx, val, sizeof(val)))
            mutt_buffer_addstr(dest, val);
        }
        FREE(&var);
      }
    }
    else
      mutt_buffer_addch(dest, ch);
  }
  mutt_buffer_addch(dest, 0); /* terminate the string */
  SKIPWS(tok->dptr);
  return 0;
}

/**
 * mutt_free_attachmatch - Free an AttachMatch
 * @param am AttachMatch to free
 *
 * @note We don't free minor because it is either a pointer into major,
 *       or a static string.
 */
void mutt_free_attachmatch(struct AttachMatch **am)
{
  if (!am || !*am)
    return;

  regfree(&(*am)->minor_regex);
  FREE(&(*am)->major);
  FREE(am);
}

/**
 * mutt_free_opts - clean up before quitting
 */
void mutt_free_opts(void)
{
  for (int i = 0; MuttVars[i].name; i++)
    free_opt(MuttVars + i);

  FREE(&Matches);

  mutt_aliaslist_free(&Aliases);

  mutt_regexlist_free(&Alternates);
  mutt_regexlist_free(&MailLists);
  mutt_regexlist_free(&NoSpamList);
  mutt_regexlist_free(&SubscribedLists);
  mutt_regexlist_free(&UnAlternates);
  mutt_regexlist_free(&UnMailLists);
  mutt_regexlist_free(&UnSubscribedLists);

  mutt_hash_destroy(&Groups);
  mutt_hash_destroy(&ReverseAliases);
  mutt_hash_destroy(&TagFormats);
  mutt_hash_destroy(&TagTransforms);

  /* Lists of strings */
  mutt_list_free(&AlternativeOrderList);
  mutt_list_free(&AutoViewList);
  mutt_list_free(&HeaderOrderList);
  mutt_list_free(&Ignore);
  mutt_list_free(&MailToAllow);
  mutt_list_free(&MimeLookupList);
  mutt_list_free(&Muttrc);
  mutt_list_free(&MuttrcStack);
#ifdef USE_SIDEBAR
  mutt_list_free(&SidebarWhitelist);
#endif
  mutt_list_free(&UnIgnore);
  mutt_list_free(&UserHeader);

  /* Lists of AttachMatch */
  mutt_list_free_type(&AttachAllow, (list_free_t) mutt_free_attachmatch);
  mutt_list_free_type(&AttachExclude, (list_free_t) mutt_free_attachmatch);
  mutt_list_free_type(&InlineAllow, (list_free_t) mutt_free_attachmatch);
  mutt_list_free_type(&InlineExclude, (list_free_t) mutt_free_attachmatch);

  mutt_free_colors();

  FREE(&CurrentFolder);
  FREE(&HomeDir);
  FREE(&LastFolder);
  FREE(&ShortHostname);
  FREE(&Username);

  mutt_replacelist_free(&SpamList);
  mutt_replacelist_free(&SubjectRegexList);

  mutt_delete_hooks(0);

  mutt_hist_free();
  mutt_free_keys();
}

/**
 * mutt_get_hook_type - Find a hook by name
 * @param name Name to find
 * @retval num Data associated with the hook
 * @retval 0   Error, no matching hook
 */
int mutt_get_hook_type(const char *name)
{
  for (const struct Command *c = Commands; c->name; c++)
    if (c->func == mutt_parse_hook && (mutt_str_strcasecmp(c->name, name) == 0))
      return c->data;
  return 0;
}

/**
 * mutt_init - Initialise NeoMutt
 * @param skip_sys_rc If true, don't read the system config file
 * @param commands    List of config commands to execute
 * @retval 0 Success
 * @retval 1 Error
 */
int mutt_init(bool skip_sys_rc, struct ListHead *commands)
{
  char buffer[LONG_STRING];
  int need_pause = 0;
  struct Buffer err;

  mutt_buffer_init(&err);
  err.dsize = STRING;
  err.data = mutt_mem_malloc(err.dsize);
  err.dptr = err.data;

  Groups = mutt_hash_create(1031, 0);
  /* reverse alias keys need to be strdup'ed because of idna conversions */
  ReverseAliases = mutt_hash_create(
      1031, MUTT_HASH_STRCASECMP | MUTT_HASH_STRDUP_KEYS | MUTT_HASH_ALLOW_DUPS);
  TagTransforms = mutt_hash_create(64, MUTT_HASH_STRCASECMP);
  TagFormats = mutt_hash_create(64, 0);

  mutt_menu_init();

  snprintf(AttachmentMarker, sizeof(AttachmentMarker), "\033]9;%" PRIu64 "\a",
           mutt_rand64());

  const char *p = mutt_str_getenv("MAIL");
  if (p)
    Spoolfile = mutt_str_strdup(p);
  else if ((p = mutt_str_getenv("MAILDIR")))
    Spoolfile = mutt_str_strdup(p);
  else
  {
#ifdef HOMESPOOL
    mutt_file_concat_path(buffer, NONULL(HomeDir), MAILPATH, sizeof(buffer));
#else
    mutt_file_concat_path(buffer, MAILPATH, NONULL(Username), sizeof(buffer));
#endif
    Spoolfile = mutt_str_strdup(buffer);
  }

  p = mutt_str_getenv("REPLYTO");
  if (p)
  {
    struct Buffer buf, token;

    snprintf(buffer, sizeof(buffer), "Reply-To: %s", p);

    mutt_buffer_init(&buf);
    buf.data = buf.dptr = buffer;
    buf.dsize = mutt_str_strlen(buffer);

    mutt_buffer_init(&token);
    parse_my_hdr(&token, &buf, 0, &err);
    FREE(&token.data);
  }

  p = mutt_str_getenv("EMAIL");
  if (p)
    From = mutt_addr_parse_list(NULL, p);

  Charset = mutt_ch_get_langinfo_charset();
  mutt_ch_set_charset(Charset);

  Matches = mutt_mem_calloc(MatchesListsize, sizeof(char *));

  /* Set standard defaults */
  for (int i = 0; MuttVars[i].name; i++)
  {
    set_default(&MuttVars[i]);
    restore_default(&MuttVars[i]);
  }

  /* "$mailcap_path" precedence: config file, environment, code */
  const char *env_mc = mutt_str_getenv("MAILCAPS");
  if (env_mc)
    MailcapPath = mutt_str_strdup(env_mc);

  /* "$tmpdir" precedence: config file, environment, code */
  const char *env_tmp = mutt_str_getenv("TMPDIR");
  if (env_tmp)
    Tmpdir = mutt_str_strdup(env_tmp);

  /* "$visual", "$editor" precedence: config file, environment, code */
  const char *env_ed = mutt_str_getenv("VISUAL");
  if (!env_ed)
    env_ed = mutt_str_getenv("EDITOR");
  if (env_ed)
  {
    mutt_str_replace(&Editor, env_ed);
    mutt_str_replace(&Visual, env_ed);
  }

  CurrentMenu = MENU_MAIN;

#ifdef HAVE_GETSID
  /* Unset suspend by default if we're the session leader */
  if (getsid(0) == getpid())
    Suspend = false;
#endif

  mutt_hist_init();

  /* RFC2368, "4. Unsafe headers"
   * The creator of a mailto URL cannot expect the resolver of a URL to
   * understand more than the "subject" and "body" headers. Clients that
   * resolve mailto URLs into mail messages should be able to correctly
   * create RFC822-compliant mail messages using the "subject" and "body"
   * headers.
   */
  add_to_stailq(&MailToAllow, "body");
  add_to_stailq(&MailToAllow, "subject");
  /* Cc, In-Reply-To, and References help with not breaking threading on
   * mailing lists, see https://github.com/neomutt/neomutt/issues/115 */
  add_to_stailq(&MailToAllow, "cc");
  add_to_stailq(&MailToAllow, "in-reply-to");
  add_to_stailq(&MailToAllow, "references");

  if (STAILQ_EMPTY(&Muttrc))
  {
    const char *xdg_cfg_home = mutt_str_getenv("XDG_CONFIG_HOME");

    if (!xdg_cfg_home && HomeDir)
    {
      snprintf(buffer, sizeof(buffer), "%s/.config", HomeDir);
      xdg_cfg_home = buffer;
    }

    char *config = find_cfg(HomeDir, xdg_cfg_home);
    if (config)
    {
      mutt_list_insert_tail(&Muttrc, config);
    }
  }
  else
  {
    struct ListNode *np;
    STAILQ_FOREACH(np, &Muttrc, entries)
    {
      mutt_str_strfcpy(buffer, np->data, sizeof(buffer));
      FREE(&np->data);
      mutt_expand_path(buffer, sizeof(buffer));
      np->data = mutt_str_strdup(buffer);
      if (access(np->data, F_OK))
      {
        mutt_perror(np->data);
        return 1; // TEST10: neomutt -F missing
      }
    }
  }

  if (!STAILQ_EMPTY(&Muttrc))
  {
    FREE(&AliasFile);
    AliasFile = mutt_str_strdup(STAILQ_FIRST(&Muttrc)->data);
  }

  /* Process the global rc file if it exists and the user hasn't explicitly
     requested not to via "-n".  */
  if (!skip_sys_rc)
  {
    do
    {
      if (mutt_set_xdg_path(XDG_CONFIG_DIRS, buffer, sizeof(buffer)))
        break;

      snprintf(buffer, sizeof(buffer), "%s/neomuttrc", SYSCONFDIR);
      if (access(buffer, F_OK) == 0)
        break;

      snprintf(buffer, sizeof(buffer), "%s/Muttrc", SYSCONFDIR);
      if (access(buffer, F_OK) == 0)
        break;

      snprintf(buffer, sizeof(buffer), "%s/neomuttrc", PKGDATADIR);
      if (access(buffer, F_OK) == 0)
        break;

      snprintf(buffer, sizeof(buffer), "%s/Muttrc", PKGDATADIR);
    } while (0);
    if (access(buffer, F_OK) == 0)
    {
      if (source_rc(buffer, &err) != 0)
      {
        mutt_error("%s", err.data);
        need_pause = 1; // TEST11: neomutt (error in /etc/neomuttrc)
      }
    }
  }

  /* Read the user's initialization file.  */
  struct ListNode *np;
  STAILQ_FOREACH(np, &Muttrc, entries)
  {
    if (np->data)
    {
      if (source_rc(np->data, &err) != 0)
      {
        mutt_error("%s", err.data);
        need_pause = 1; // TEST12: neomutt (error in ~/.neomuttrc)
      }
    }
  }

  if (execute_commands(commands) != 0)
    need_pause = 1; // TEST13: neomutt -e broken

  if (!get_hostname())
    return 1;

  if (need_pause && !OptNoCurses)
  {
    log_queue_flush(log_disp_terminal);
    if (mutt_any_key_to_continue(NULL) == 'q')
      return 1; // TEST14: neomutt -e broken (press 'q')
  }

  mutt_file_mkdir(Tmpdir, S_IRWXU);

  mutt_hist_read_file();

#ifdef USE_NOTMUCH
  if (VirtualSpoolfile)
  {
    /* Find the first virtual folder and open it */
    for (struct Buffy *b = Incoming; b; b = b->next)
    {
      if (b->magic == MUTT_NOTMUCH)
      {
        mutt_str_replace(&Spoolfile, b->path);
        mutt_sb_toggle_virtual();
        break;
      }
    }
  }
#endif

  FREE(&err.data);
  return 0;
}

#ifdef USE_LUA
/**
 * mutt_option_get - Get the Option for a config string
 * @param[in]  s   Name of the option
 * @param[out] opt Option result
 * @retval true  Success
 * @retval false Error, option doesn't exist
 *
 * @note The caller must not free the Option.
 */
bool mutt_option_get(const char *s, struct Option *opt)
{
  mutt_debug(2, " * mutt_option_get(%s)\n", s);
  int idx = mutt_option_index(s);
  if (idx != -1)
  {
    if (opt)
      *opt = MuttVars[idx];
    return true;
  }

<<<<<<< HEAD
  p = mutt_str_getenv("MAILCAPS");
  if (p)
    MailcapPath = mutt_str_strdup(p);
  else
  {
    /* Default search path from RFC1524 */
    MailcapPath = mutt_str_strdup(
        "~/.mailcap:" PKGDATADIR "/mailcap:" SYSCONFDIR
        "/mailcap:/etc/mailcap:/usr/etc/mailcap:/usr/local/etc/mailcap");
  }

  Tmpdir = mutt_str_strdup((p = mutt_str_getenv("TMPDIR")) ? p : "/tmp");

  p = mutt_str_getenv("VISUAL");
  if (!p)
  {
    p = mutt_str_getenv("EDITOR");
    if (!p)
      p = "/usr/bin/editor";
  }
  Editor = mutt_str_strdup(p);
  Visual = mutt_str_strdup(p);

  p = mutt_str_getenv("REPLYTO");
  if (p)
=======
  if (mutt_str_strncmp("my_", s, 3) == 0)
>>>>>>> ce77e704
  {
    const char *mv = myvar_get(s);
    if (!mv)
      return false;

    if (opt)
    {
      memset(opt, 0, sizeof(*opt));
      opt->name = s;
      opt->type = DT_STRING;
      opt->initial = (intptr_t) mv;
    }
    return true;
  }
  return false;
}
#endif

/**
 * mutt_option_index - Find the index (in rc_vars) of a variable name
 * @param s Variable name to search for
 * @retval -1 Error
 * @retval >0 Success
 */
int mutt_option_index(const char *s)
{
  for (int i = 0; MuttVars[i].name; i++)
  {
    if (mutt_str_strcmp(s, MuttVars[i].name) == 0)
    {
      return (MuttVars[i].type == DT_SYNONYM ?
                  mutt_option_index((char *) MuttVars[i].initial) :
                  i);
    }
  }
  return -1;
}

#ifdef USE_LUA
/**
 * mutt_option_set - Set an Option
 * @param val Option to set
 * @param err Buffer for error messages
 * @retval  0 Success
 * @retval -1 Error
 */
int mutt_option_set(const struct Option *val, struct Buffer *err)
{
  mutt_debug(2, " * mutt_option_set()\n");
  int idx = mutt_option_index(val->name);
  if (idx != -1)
  {
    switch (DTYPE(MuttVars[idx].type))
    {
      case DT_REGEX:
      {
        char err_str[LONG_STRING] = "";
        struct Buffer err2;
        err2.data = err_str;
        err2.dsize = sizeof(err_str);

        struct Buffer tmp;
        tmp.data = (char *) val->var;
        tmp.dsize = strlen((char *) val->var);

        if (parse_regex(idx, &tmp, &err2))
        {
          /* $reply_regex and $alternates require special treatment */
          if (Context && Context->msgcount &&
              (mutt_str_strcmp(MuttVars[idx].name, "reply_regex") == 0))
          {
            regmatch_t pmatch[1];

            for (int i = 0; i < Context->msgcount; i++)
            {
              struct Envelope *e = Context->hdrs[i]->env;
              if (e && e->subject)
              {
                e->real_subj = e->subject;
                if (ReplyRegex && ReplyRegex->regex &&
                    (regexec(ReplyRegex->regex, e->subject, 1, pmatch, 0) == 0))
                {
                  e->subject += pmatch[0].rm_eo;
                }
              }
            }
          }
        }
        else
        {
          mutt_buffer_printf(err, _("%s: Unknown type."), MuttVars[idx].name);
          return -1;
        }
        break;
      }
      case DT_SORT:
      {
        const struct Mapping *map = NULL;

        switch (MuttVars[idx].type & DT_SUBTYPE_MASK)
        {
          case DT_SORT_ALIAS:
            map = SortAliasMethods;
            break;
          case DT_SORT_BROWSER:
            map = SortBrowserMethods;
            break;
          case DT_SORT_KEYS:
            if (WithCrypto & APPLICATION_PGP)
              map = SortKeyMethods;
            break;
          case DT_SORT_AUX:
            map = SortAuxMethods;
            break;
          case DT_SORT_SIDEBAR:
            map = SortSidebarMethods;
            break;
          default:
            map = SortMethods;
            break;
        }

        if (!map)
        {
          mutt_buffer_printf(err, _("%s: Unknown type."), MuttVars[idx].name);
          return -1;
        }

        if (parse_sort((short *) MuttVars[idx].var, (const char *) val->var, map, err) == -1)
        {
          return -1;
        }
      }
      break;
      case DT_MBTABLE:
      {
        struct MbTable **tbl = (struct MbTable **) MuttVars[idx].var;
        free_mbtable(tbl);
        *tbl = parse_mbtable((const char *) val->var);
      }
      break;
      case DT_ADDRESS:
        mutt_addr_free((struct Address **) MuttVars[idx].var);
        *((struct Address **) MuttVars[idx].var) =
            mutt_addr_parse_list(NULL, (const char *) val->var);
        break;
      case DT_PATH:
      {
        char scratch[LONG_STRING];
        mutt_str_strfcpy(scratch, NONULL((const char *) val->var), sizeof(scratch));
        mutt_expand_path(scratch, sizeof(scratch));
        /* MuttVars[idx].var is already 'char**' (or some 'void**') or...
         * so cast to 'void*' is okay */
        FREE((void *) MuttVars[idx].var);
        *((char **) MuttVars[idx].var) = mutt_str_strdup(scratch);
        break;
      }
      case DT_STRING:
      {
        /* MuttVars[idx].var is already 'char**' (or some 'void**') or...
         * so cast to 'void*' is okay */
        FREE((void *) MuttVars[idx].var);
        *((char **) MuttVars[idx].var) = mutt_str_strdup((char *) val->var);
      }
      break;
      case DT_BOOL:
        if (val->var)
          *(bool *) MuttVars[idx].var = true;
        else
          *(bool *) MuttVars[idx].var = false;
        break;
      case DT_QUAD:
        *(short *) MuttVars[idx].var = (long) val->var;
        break;
      case DT_NUMBER:
        *(short *) MuttVars[idx].var = (long) val->var;
        break;
      default:
        return -1;
    }
  }
  /* set the string as a myvar if it's one */
  if (mutt_str_strncmp("my_", val->name, 3) == 0)
  {
    myvar_set(val->name, (const char *) val->var);
  }
  return 0;
}
#endif

#ifdef USE_LUA
/**
 * mutt_option_to_string - Convert an Option to a string
 * @param opt Option to convert
 * @param val Buffer for the result
 * @param len Length of the buffer
 * @retval 1 Success
 * @retval 0 Error
 */
int mutt_option_to_string(const struct Option *opt, char *val, size_t len)
{
  mutt_debug(2, " * mutt_option_to_string(%s)\n", NONULL((char *) opt->var));
  int idx = mutt_option_index((const char *) opt->name);
  if (idx != -1)
    return var_to_string(idx, val, len);
  return 0;
}
#endif

/**
 * mutt_parse_rc_line - Parse a line of user config
 * @param line  config line to read
 * @param token scratch buffer to be used by parser
 * @param err   where to write error messages
 * @retval  0 Success
 * @retval -1 Failure
 *
 * Caller should free token->data when finished.  the reason for this variable
 * is to avoid having to allocate and deallocate a lot of memory if we are
 * parsing many lines.  the caller can pass in the memory to use, which avoids
 * having to create new space for every call to this function.
 */
int mutt_parse_rc_line(/* const */ char *line, struct Buffer *token, struct Buffer *err)
{
  int i, r = 0;
  struct Buffer expn;

  if (!line || !*line)
    return 0;

  mutt_buffer_init(&expn);
  expn.data = expn.dptr = line;
  expn.dsize = mutt_str_strlen(line);

  *err->data = 0;

  SKIPWS(expn.dptr);
  while (*expn.dptr)
  {
    if (*expn.dptr == '#')
      break; /* rest of line is a comment */
    if (*expn.dptr == ';')
    {
      expn.dptr++;
      continue;
    }
    mutt_extract_token(token, &expn, 0);
    for (i = 0; Commands[i].name; i++)
    {
      if (mutt_str_strcmp(token->data, Commands[i].name) == 0)
      {
        r = Commands[i].func(token, &expn, Commands[i].data, err);
        if (r != 0)
        {              /* -1 Error, +1 Finish */
          goto finish; /* Propagate return code */
        }
        break; /* Continue with next command */
      }
    }
    if (!Commands[i].name)
    {
      mutt_buffer_printf(err, _("%s: unknown command"), NONULL(token->data));
      r = -1;
      break; /* Ignore the rest of the line */
    }
  }
finish:
  if (expn.destroy)
    FREE(&expn.data);
  return r;
}

/**
 * mutt_query_variables - Implement the -Q command line flag
 * @param queries List of query strings
 * @retval 0 Success, all queries exist
 * @retval 1 Error
 */
int mutt_query_variables(struct ListHead *queries)
{
  char command[STRING];

  struct Buffer err, token;

  mutt_buffer_init(&err);
  mutt_buffer_init(&token);

  err.dsize = STRING;
  err.data = mutt_mem_malloc(err.dsize);

  struct ListNode *np;
  STAILQ_FOREACH(np, queries, entries)
  {
    snprintf(command, sizeof(command), "set ?%s\n", np->data);
    if (mutt_parse_rc_line(command, &token, &err) == -1)
    {
      mutt_error("%s", err.data);
      FREE(&token.data);
      FREE(&err.data);

      return 1; // TEST15: neomutt -Q missing
    }
    mutt_message("%s", err.data);
  }

  FREE(&token.data);
  FREE(&err.data);

  return 0; // TEST16: neomutt -Q charset
}

/**
 * query_quadoption - Ask the user a quad-question
 * @param opt    Option to use
 * @param prompt Message to show to the user
 * @retval num Result, e.g. #MUTT_YES
 */
int query_quadoption(int opt, const char *prompt)
{
  switch (opt)
  {
    case MUTT_YES:
    case MUTT_NO:
      return opt;

    default:
      opt = mutt_yesorno(prompt, (opt == MUTT_ASKYES));
      mutt_window_clearline(MuttMessageWindow, 0);
      return opt;
  }

  /* not reached */
}

/**
 * reset_value - Reset a config item to its default/initial value
 * @param name Name of config item
 */
void reset_value(const char *name)
{
  if (!name)
    return;

  int idx = mutt_option_index(name);
  if (idx < 0)
    return;

  restore_default(&MuttVars[idx]);
}

/**
 * set_default_value - Set a config item's default/initial value
 * @param name  Name of config item
 * @param value Value to set
 * @retval true  Success, value set
 * @retval false Error, config item doesn't exist
 */
bool set_default_value(const char *name, intptr_t value)
{
  if (!name)
    return false;

  int idx = mutt_option_index(name);
  if (idx < 0)
    return false;

  MuttVars[idx].initial = value;
  return true;
}

/**
 * var_to_string - Get a config item's value as a string
 * @param idx Index of config item in MuttVars
 * @param val Buffer for the result
 * @param len Length of the buffer
 * @retval 1 Success
 * @retval 0 Error
 */
int var_to_string(int idx, char *val, size_t len)
{
  char tmp[LONG_STRING];
  static const char *const vals[] = { "no", "yes", "ask-no", "ask-yes" };

  tmp[0] = '\0';

  if ((DTYPE(MuttVars[idx].type) == DT_STRING) || (DTYPE(MuttVars[idx].type) == DT_PATH))
  {
    mutt_str_strfcpy(tmp, NONULL(*((char **) MuttVars[idx].var)), sizeof(tmp));
    if (DTYPE(MuttVars[idx].type) == DT_PATH)
      mutt_pretty_mailbox(tmp, sizeof(tmp));
  }
  else if (DTYPE(MuttVars[idx].type) == DT_REGEX)
  {
    struct Regex *r = *(struct Regex **) MuttVars[idx].var;
    if (r)
      mutt_str_strfcpy(tmp, NONULL(r->pattern), sizeof(tmp));
  }
  else if (DTYPE(MuttVars[idx].type) == DT_MBTABLE)
  {
    struct MbTable *mbt = (*((struct MbTable **) MuttVars[idx].var));
    mutt_str_strfcpy(tmp, mbt ? NONULL(mbt->orig_str) : "", sizeof(tmp));
  }
  else if (DTYPE(MuttVars[idx].type) == DT_ADDRESS)
  {
    mutt_addr_write(tmp, sizeof(tmp), *((struct Address **) MuttVars[idx].var), false);
  }
  else if (DTYPE(MuttVars[idx].type) == DT_QUAD)
    mutt_str_strfcpy(tmp, vals[*(unsigned char *) MuttVars[idx].var], sizeof(tmp));
  else if (DTYPE(MuttVars[idx].type) == DT_NUMBER)
  {
    short sval = *((short *) MuttVars[idx].var);

    /* avert your eyes, gentle reader */
    if (mutt_str_strcmp(MuttVars[idx].name, "wrapmargin") == 0)
      sval = sval > 0 ? 0 : -sval;

    snprintf(tmp, sizeof(tmp), "%d", sval);
  }
  else if (DTYPE(MuttVars[idx].type) == DT_SORT)
  {
    const struct Mapping *map = NULL;
    const char *p = NULL;

    switch (MuttVars[idx].type & DT_SUBTYPE_MASK)
    {
      case DT_SORT_ALIAS:
        map = SortAliasMethods;
        break;
      case DT_SORT_BROWSER:
        map = SortBrowserMethods;
        break;
      case DT_SORT_KEYS:
        if (WithCrypto & APPLICATION_PGP)
          map = SortKeyMethods;
        else
          map = SortMethods;
        break;
      default:
        map = SortMethods;
        break;
    }
    p = mutt_map_get_name(*((short *) MuttVars[idx].var) & SORT_MASK, map);
    snprintf(tmp, sizeof(tmp), "%s%s%s",
             (*((short *) MuttVars[idx].var) & SORT_REVERSE) ? "reverse-" : "",
             (*((short *) MuttVars[idx].var) & SORT_LAST) ? "last-" : "", p);
  }
  else if (DTYPE(MuttVars[idx].type) == DT_MAGIC)
  {
    char *p = NULL;

    switch (MboxType)
    {
      case MUTT_MBOX:
        p = "mbox";
        break;
      case MUTT_MMDF:
        p = "MMDF";
        break;
      case MUTT_MH:
        p = "MH";
        break;
      case MUTT_MAILDIR:
        p = "Maildir";
        break;
      default:
        p = "unknown";
    }
    mutt_str_strfcpy(tmp, p, sizeof(tmp));
  }
  else if (DTYPE(MuttVars[idx].type) == DT_BOOL)
    mutt_str_strfcpy(tmp, *(bool *) MuttVars[idx].var ? "yes" : "no", sizeof(tmp));
  else
    return 0;

  escape_string(val, len - 1, tmp);

  return 1;
}

/**
 * myvar_get - Get the value of a "my_" variable
 * @param var Variable name
 * @retval ptr  Success, value of variable
 * @retval NULL Error, variable doesn't exist
 */
const char *myvar_get(const char *var)
{
  struct MyVar *myv = NULL;

  TAILQ_FOREACH(myv, &MyVars, entries)
  {
    if (mutt_str_strcmp(myv->name, var) == 0)
      return NONULL(myv->value);
  }

  return NULL;
}

/**
 * myvar_set - Set the value of a "my_" variable
 * @param var Variable name
 * @param val Value to set
 */
void myvar_set(const char *var, const char *val)
{
  struct MyVar *myv = NULL;

  TAILQ_FOREACH(myv, &MyVars, entries)
  {
    if (mutt_str_strcmp(myv->name, var) == 0)
    {
      mutt_str_replace(&myv->value, val);
      return;
    }
  }

  myv = mutt_mem_calloc(1, sizeof(struct MyVar));
  myv->name = mutt_str_strdup(var);
  myv->value = mutt_str_strdup(val);
  TAILQ_INSERT_TAIL(&MyVars, myv, entries);
}

/**
 * mutt_command_complete - Complete a command name
 * @param buf     Buffer for the result
 * @param buflen  Length of the buffer
 * @param pos     Cursor position in the buffer
 * @param numtabs Number of times the user has hit 'tab'
 * @retval 1 Success, a match
 * @retval 0 Error, no match
 */
int mutt_command_complete(char *buf, size_t buflen, int pos, int numtabs)
{
  char *pt = buf;
  int num;
  int spaces; /* keep track of the number of leading spaces on the line */
  struct MyVar *myv = NULL;

  SKIPWS(buf);
  spaces = buf - pt;

  pt = buf + pos - spaces;
  while ((pt > buf) && !isspace((unsigned char) *pt))
    pt--;

  if (pt == buf) /* complete cmd */
  {
    /* first TAB. Collect all the matches */
    if (numtabs == 1)
    {
      NumMatched = 0;
      mutt_str_strfcpy(UserTyped, pt, sizeof(UserTyped));
      memset(Matches, 0, MatchesListsize);
      memset(Completed, 0, sizeof(Completed));
      for (num = 0; Commands[num].name; num++)
        candidate(UserTyped, Commands[num].name, Completed, sizeof(Completed));
      matches_ensure_morespace(NumMatched);
      Matches[NumMatched++] = UserTyped;

      /* All matches are stored. Longest non-ambiguous string is ""
       * i.e. don't change 'buf'. Fake successful return this time */
      if (UserTyped[0] == 0)
        return 1;
    }

    if (Completed[0] == 0 && UserTyped[0])
      return 0;

    /* NumMatched will _always_ be at least 1 since the initial
     * user-typed string is always stored */
    if (numtabs == 1 && NumMatched == 2)
      snprintf(Completed, sizeof(Completed), "%s", Matches[0]);
    else if (numtabs > 1 && NumMatched > 2)
    {
      /* cycle through all the matches */
      snprintf(Completed, sizeof(Completed), "%s", Matches[(numtabs - 2) % NumMatched]);
    }

    /* return the completed command */
    strncpy(buf, Completed, buflen - spaces);
  }
  else if ((mutt_str_strncmp(buf, "set", 3) == 0) ||
           (mutt_str_strncmp(buf, "unset", 5) == 0) ||
           (mutt_str_strncmp(buf, "reset", 5) == 0) ||
           (mutt_str_strncmp(buf, "toggle", 6) == 0))
  { /* complete variables */
    static const char *const prefixes[] = { "no", "inv", "?", "&", 0 };

    pt++;
    /* loop through all the possible prefixes (no, inv, ...) */
    if (mutt_str_strncmp(buf, "set", 3) == 0)
    {
      for (num = 0; prefixes[num]; num++)
      {
        if (mutt_str_strncmp(pt, prefixes[num], mutt_str_strlen(prefixes[num])) == 0)
        {
          pt += mutt_str_strlen(prefixes[num]);
          break;
        }
      }
    }

    /* first TAB. Collect all the matches */
    if (numtabs == 1)
    {
      NumMatched = 0;
      mutt_str_strfcpy(UserTyped, pt, sizeof(UserTyped));
      memset(Matches, 0, MatchesListsize);
      memset(Completed, 0, sizeof(Completed));
      for (num = 0; MuttVars[num].name; num++)
        candidate(UserTyped, MuttVars[num].name, Completed, sizeof(Completed));
      TAILQ_FOREACH(myv, &MyVars, entries)
      {
        candidate(UserTyped, myv->name, Completed, sizeof(Completed));
      }
      matches_ensure_morespace(NumMatched);
      Matches[NumMatched++] = UserTyped;

      /* All matches are stored. Longest non-ambiguous string is ""
       * i.e. don't change 'buf'. Fake successful return this time */
      if (UserTyped[0] == 0)
        return 1;
    }

    if (Completed[0] == 0 && UserTyped[0])
      return 0;

    /* NumMatched will _always_ be at least 1 since the initial
     * user-typed string is always stored */
    if (numtabs == 1 && NumMatched == 2)
      snprintf(Completed, sizeof(Completed), "%s", Matches[0]);
    else if (numtabs > 1 && NumMatched > 2)
    {
      /* cycle through all the matches */
      snprintf(Completed, sizeof(Completed), "%s", Matches[(numtabs - 2) % NumMatched]);
    }

    strncpy(pt, Completed, buf + buflen - pt - spaces);
  }
  else if (mutt_str_strncmp(buf, "exec", 4) == 0)
  {
    const struct Binding *menu = km_get_table(CurrentMenu);

    if (!menu && CurrentMenu != MENU_PAGER)
      menu = OpGeneric;

    pt++;
    /* first TAB. Collect all the matches */
    if (numtabs == 1)
    {
      NumMatched = 0;
      mutt_str_strfcpy(UserTyped, pt, sizeof(UserTyped));
      memset(Matches, 0, MatchesListsize);
      memset(Completed, 0, sizeof(Completed));
      for (num = 0; menu[num].name; num++)
        candidate(UserTyped, menu[num].name, Completed, sizeof(Completed));
      /* try the generic menu */
      if (Completed[0] == 0 && CurrentMenu != MENU_PAGER)
      {
        menu = OpGeneric;
        for (num = 0; menu[num].name; num++)
          candidate(UserTyped, menu[num].name, Completed, sizeof(Completed));
      }
      matches_ensure_morespace(NumMatched);
      Matches[NumMatched++] = UserTyped;

      /* All matches are stored. Longest non-ambiguous string is ""
       * i.e. don't change 'buf'. Fake successful return this time */
      if (UserTyped[0] == 0)
        return 1;
    }

    if (Completed[0] == 0 && UserTyped[0])
      return 0;

    /* NumMatched will _always_ be at least 1 since the initial
     * user-typed string is always stored */
    if (numtabs == 1 && NumMatched == 2)
      snprintf(Completed, sizeof(Completed), "%s", Matches[0]);
    else if (numtabs > 1 && NumMatched > 2)
    {
      /* cycle through all the matches */
      snprintf(Completed, sizeof(Completed), "%s", Matches[(numtabs - 2) % NumMatched]);
    }

    strncpy(pt, Completed, buf + buflen - pt - spaces);
  }
  else
    return 0;

  return 1;
}

/**
 * mutt_label_complete - Complete a label name
 * @param buf     Buffer for the result
 * @param buflen  Length of the buffer
 * @param numtabs Number of times the user has hit 'tab'
 * @retval 1 Success, a match
 * @retval 0 Error, no match
 */
int mutt_label_complete(char *buf, size_t buflen, int numtabs)
{
  char *pt = buf;
  int spaces; /* keep track of the number of leading spaces on the line */

  if (!Context || !Context->label_hash)
    return 0;

  SKIPWS(buf);
  spaces = buf - pt;

  /* first TAB. Collect all the matches */
  if (numtabs == 1)
  {
    struct HashElem *entry = NULL;
    struct HashWalkState state = { 0 };

    NumMatched = 0;
    mutt_str_strfcpy(UserTyped, buf, sizeof(UserTyped));
    memset(Matches, 0, MatchesListsize);
    memset(Completed, 0, sizeof(Completed));
    while ((entry = mutt_hash_walk(Context->label_hash, &state)))
      candidate(UserTyped, entry->key.strkey, Completed, sizeof(Completed));
    matches_ensure_morespace(NumMatched);
    qsort(Matches, NumMatched, sizeof(char *), (sort_t *) mutt_str_strcasecmp);
    Matches[NumMatched++] = UserTyped;

    /* All matches are stored. Longest non-ambiguous string is ""
     * i.e. don't change 'buf'. Fake successful return this time */
    if (UserTyped[0] == 0)
      return 1;
  }

  if (Completed[0] == 0 && UserTyped[0])
    return 0;

  /* NumMatched will _always_ be at least 1 since the initial
   * user-typed string is always stored */
  if (numtabs == 1 && NumMatched == 2)
    snprintf(Completed, sizeof(Completed), "%s", Matches[0]);
  else if (numtabs > 1 && NumMatched > 2)
  {
    /* cycle through all the matches */
    snprintf(Completed, sizeof(Completed), "%s", Matches[(numtabs - 2) % NumMatched]);
  }

  /* return the completed label */
  strncpy(buf, Completed, buflen - spaces);

  return 1;
}

#ifdef USE_NOTMUCH
/**
 * mutt_nm_query_complete - Complete to the nearest notmuch tag
 * @param buf     Buffer for the result
 * @param buflen  Length of the buffer
 * @param pos     Cursor position in the buffer
 * @param numtabs Number of times the user has hit 'tab'
 * @retval true  Success, a match
 * @retval false Error, no match
 *
 * Complete the nearest "tag:"-prefixed string previous to pos.
 */
bool mutt_nm_query_complete(char *buf, size_t buflen, int pos, int numtabs)
{
  char *pt = buf;
  int spaces;

  SKIPWS(buf);
  spaces = buf - pt;

  pt = (char *) mutt_str_rstrnstr((char *) buf, pos, "tag:");
  if (pt)
  {
    pt += 4;
    if (numtabs == 1)
    {
      /* First TAB. Collect all the matches */
      complete_all_nm_tags(pt);

      /* All matches are stored. Longest non-ambiguous string is ""
       * i.e. don't change 'buf'. Fake successful return this time.
       */
      if (UserTyped[0] == 0)
        return true;
    }

    if (Completed[0] == 0 && UserTyped[0])
      return false;

    /* NumMatched will _always_ be at least 1 since the initial
     * user-typed string is always stored */
    if (numtabs == 1 && NumMatched == 2)
      snprintf(Completed, sizeof(Completed), "%s", Matches[0]);
    else if (numtabs > 1 && NumMatched > 2)
    {
      /* cycle through all the matches */
      snprintf(Completed, sizeof(Completed), "%s", Matches[(numtabs - 2) % NumMatched]);
    }

    /* return the completed query */
    strncpy(pt, Completed, buf + buflen - pt - spaces);
  }
  else
    return false;

  return true;
}
#endif

#ifdef USE_NOTMUCH
/**
 * mutt_nm_tag_complete - Complete to the nearest notmuch tag
 * @param buf     Buffer for the result
 * @param buflen  Length of the buffer
 * @param numtabs Number of times the user has hit 'tab'
 * @retval true  Success, a match
 * @retval false Error, no match
 *
 * Complete the nearest "+" or "-" -prefixed string previous to pos.
 */
bool mutt_nm_tag_complete(char *buf, size_t buflen, int numtabs)
{
  if (!buf)
    return false;

  char *pt = buf;

  /* Only examine the last token */
  char *last_space = strrchr(buf, ' ');
  if (last_space)
    pt = (last_space + 1);

  /* Skip the +/- */
  if ((pt[0] == '+') || (pt[0] == '-'))
    pt++;

  if (numtabs == 1)
  {
    /* First TAB. Collect all the matches */
    complete_all_nm_tags(pt);

    /* All matches are stored. Longest non-ambiguous string is ""
     * i.e. don't change 'buf'. Fake successful return this time.
     */
    if (UserTyped[0] == 0)
      return true;
  }

  if (Completed[0] == 0 && UserTyped[0])
    return false;

  /* NumMatched will _always_ be at least 1 since the initial
   * user-typed string is always stored */
  if (numtabs == 1 && NumMatched == 2)
    snprintf(Completed, sizeof(Completed), "%s", Matches[0]);
  else if (numtabs > 1 && NumMatched > 2)
  {
    /* cycle through all the matches */
    snprintf(Completed, sizeof(Completed), "%s", Matches[(numtabs - 2) % NumMatched]);
  }

  /* return the completed query */
  strncpy(pt, Completed, buf + buflen - pt);

  return true;
}
#endif

/**
 * mutt_var_value_complete - Complete a variable/value
 * @param buf    Buffer for the result
 * @param buflen Length of the buffer
 * @param pos    Cursor position in the buffer
 */
int mutt_var_value_complete(char *buf, size_t buflen, int pos)
{
  char *pt = buf;

  if (buf[0] == 0)
    return 0;

  SKIPWS(buf);
  const int spaces = buf - pt;

  pt = buf + pos - spaces;
  while ((pt > buf) && !isspace((unsigned char) *pt))
    pt--;
  pt++;           /* move past the space */
  if (*pt == '=') /* abort if no var before the '=' */
    return 0;

  if (mutt_str_strncmp(buf, "set", 3) == 0)
  {
    int idx;
    char val[LONG_STRING];
    const char *myvarval = NULL;
    char var[STRING];
    mutt_str_strfcpy(var, pt, sizeof(var));
    /* ignore the trailing '=' when comparing */
    int vlen = mutt_str_strlen(var);
    if (vlen == 0)
      return 0;

    var[vlen - 1] = '\0';
    idx = mutt_option_index(var);
    if (idx == -1)
    {
      myvarval = myvar_get(var);
      if (myvarval)
      {
        pretty_var(pt, buflen - (pt - buf), var, myvarval);
        return 1;
      }
      return 0; /* no such variable. */
    }
    else if (var_to_string(idx, val, sizeof(val)))
    {
      snprintf(pt, buflen - (pt - buf), "%s=\"%s\"", var, val);
      return 1;
    }
  }
  return 0;
}<|MERGE_RESOLUTION|>--- conflicted
+++ resolved
@@ -4013,35 +4013,7 @@
     return true;
   }
 
-<<<<<<< HEAD
-  p = mutt_str_getenv("MAILCAPS");
-  if (p)
-    MailcapPath = mutt_str_strdup(p);
-  else
-  {
-    /* Default search path from RFC1524 */
-    MailcapPath = mutt_str_strdup(
-        "~/.mailcap:" PKGDATADIR "/mailcap:" SYSCONFDIR
-        "/mailcap:/etc/mailcap:/usr/etc/mailcap:/usr/local/etc/mailcap");
-  }
-
-  Tmpdir = mutt_str_strdup((p = mutt_str_getenv("TMPDIR")) ? p : "/tmp");
-
-  p = mutt_str_getenv("VISUAL");
-  if (!p)
-  {
-    p = mutt_str_getenv("EDITOR");
-    if (!p)
-      p = "/usr/bin/editor";
-  }
-  Editor = mutt_str_strdup(p);
-  Visual = mutt_str_strdup(p);
-
-  p = mutt_str_getenv("REPLYTO");
-  if (p)
-=======
   if (mutt_str_strncmp("my_", s, 3) == 0)
->>>>>>> ce77e704
   {
     const char *mv = myvar_get(s);
     if (!mv)
