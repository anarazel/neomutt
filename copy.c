/*
 * Copyright (C) 1996-2000,2002,2014 Michael R. Elkins <me@mutt.org>
 * 
 *     This program is free software; you can redistribute it and/or modify
 *     it under the terms of the GNU General Public License as published by
 *     the Free Software Foundation; either version 2 of the License, or
 *     (at your option) any later version.
 * 
 *     This program is distributed in the hope that it will be useful,
 *     but WITHOUT ANY WARRANTY; without even the implied warranty of
 *     MERCHANTABILITY or FITNESS FOR A PARTICULAR PURPOSE.  See the
 *     GNU General Public License for more details.
 * 
 *     You should have received a copy of the GNU General Public License
 *     along with this program; if not, write to the Free Software
 *     Foundation, Inc., 51 Franklin Street, Fifth Floor, Boston, MA  02110-1301, USA.
 */ 

#if HAVE_CONFIG_H
# include "config.h"
#endif

#include "mutt.h"
#include "mailbox.h"
#include "mx.h"
#include "copy.h"
#include "rfc2047.h"
#include "mime.h"
#include "mutt_crypt.h"
#include "mutt_idna.h"
#include "mutt_curses.h"

#ifdef USE_NOTMUCH
#include "mutt_notmuch.h"
#endif

#include <string.h>
#include <stdlib.h>
#include <ctype.h>
#include <unistd.h> /* needed for SEEK_SET under SunOS 4.1.4 */

static int address_header_decode (char **str);
static int copy_delete_attach (BODY *b, FILE *fpin, FILE *fpout, char *date);

/* Ok, the only reason for not merging this with mutt_copy_header()
 * below is to avoid creating a HEADER structure in message_handler().
 * Also, this one will wrap headers much more aggressively than the other one.
 */
int
mutt_copy_hdr (FILE *in, FILE *out, LOFF_T off_start, LOFF_T off_end, int flags,
	       const char *prefix)
{
  int from = 0;
  int this_is_from;
  int ignore = 0;
  char buf[LONG_STRING]; /* should be long enough to get most fields in one pass */
  char *nl;
  LIST *t;
  char **headers;
  int hdr_count;
  int x;
  char *this_one = NULL;
  size_t this_one_len = 0;
  int error;

  if (ftello (in) != off_start)
    fseeko (in, off_start, 0);

  buf[0] = '\n';
  buf[1] = 0;

  if ((flags & (CH_REORDER | CH_WEED | CH_MIME | CH_DECODE | CH_PREFIX | CH_WEED_DELIVERED)) == 0)
  {
    /* Without these flags to complicate things
     * we can do a more efficient line to line copying
     */
    while (ftello (in) < off_end)
    {
      nl = strchr (buf, '\n');

      if ((fgets (buf, sizeof (buf), in)) == NULL)
	break;

      /* Is it the beginning of a header? */
      if (nl && buf[0] != ' ' && buf[0] != '\t')
      {
	ignore = 1;
	if (!from && mutt_strncmp ("From ", buf, 5) == 0)
	{
	  if ((flags & CH_FROM) == 0)
	    continue;
	  from = 1;
	}
	else if (flags & (CH_NOQFROM) &&
			ascii_strncasecmp (">From ", buf, 6) == 0)
		continue;

	else if (buf[0] == '\n' || (buf[0] == '\r' && buf[1] == '\n'))
	  break; /* end of header */

	if ((flags & (CH_UPDATE | CH_XMIT | CH_NOSTATUS)) &&
	    (ascii_strncasecmp ("Status:", buf, 7) == 0 ||
	     ascii_strncasecmp ("X-Status:", buf, 9) == 0))
	  continue;
	if ((flags & (CH_UPDATE_LEN | CH_XMIT | CH_NOLEN)) &&
	    (ascii_strncasecmp ("Content-Length:", buf, 15) == 0 ||
	     ascii_strncasecmp ("Lines:", buf, 6) == 0))
	  continue;
	if ((flags & CH_UPDATE_REFS) &&
	    ascii_strncasecmp ("References:", buf, 11) == 0)
	  continue;
	if ((flags & CH_UPDATE_IRT) &&
	    ascii_strncasecmp ("In-Reply-To:", buf, 12) == 0)
	  continue;
	ignore = 0;
      }

      if (!ignore && fputs (buf, out) == EOF)
	return (-1);
    }
    return 0;
  }

  hdr_count = 1;
  x = 0;
  error = FALSE;

  /* We are going to read and collect the headers in an array
   * so we are able to do re-ordering.
   * First count the number of entries in the array
   */
  if (flags & CH_REORDER)
  {
    for (t = HeaderOrderList; t; t = t->next)
    {
      dprint(3, (debugfile, "Reorder list: %s\n", t->data));
      hdr_count++;
    }
  }

  dprint (1, (debugfile, "WEED is %s\n", (flags & CH_WEED) ? "Set" : "Not"));

  headers = safe_calloc (hdr_count, sizeof (char *));

  /* Read all the headers into the array */
  while (ftello (in) < off_end)
  {
    nl = strchr (buf, '\n');

    /* Read a line */
    if ((fgets (buf, sizeof (buf), in)) == NULL)
      break;

    /* Is it the beginning of a header? */
    if (nl && buf[0] != ' ' && buf[0] != '\t')
    {
      /* Do we have anything pending? */
      if (this_one)
      {
	if (flags & CH_DECODE) 
	{
	  if (!address_header_decode (&this_one))
	    rfc2047_decode (&this_one);
	  this_one_len = mutt_strlen (this_one);
	}

	if (!headers[x])
	  headers[x] = this_one;
	else 
	{
	  int hlen = mutt_strlen (headers[x]);

	  safe_realloc (&headers[x], hlen + this_one_len + sizeof (char));
	  strcat (headers[x] + hlen, this_one); /* __STRCAT_CHECKED__ */
	  FREE (&this_one);
	}

	this_one = NULL;
      }

      ignore = 1;
      this_is_from = 0;
      if (!from && mutt_strncmp ("From ", buf, 5) == 0)
      {
	if ((flags & CH_FROM) == 0)
	  continue;
	this_is_from = from = 1;
      }
      else if (buf[0] == '\n' || (buf[0] == '\r' && buf[1] == '\n'))
	break; /* end of header */

      /* note: CH_FROM takes precedence over header weeding. */
      if (!((flags & CH_FROM) && (flags & CH_FORCE_FROM) && this_is_from) &&
	  (flags & CH_WEED) &&
	  mutt_matches_ignore (buf, Ignore) &&
	  !mutt_matches_ignore (buf, UnIgnore))
	continue;
      if ((flags & CH_WEED_DELIVERED) &&
	  ascii_strncasecmp ("Delivered-To:", buf, 13) == 0)
	continue;
      if ((flags & (CH_UPDATE | CH_XMIT | CH_NOSTATUS)) &&
	  (ascii_strncasecmp ("Status:", buf, 7) == 0 ||
	   ascii_strncasecmp ("X-Status:", buf, 9) == 0))
	continue;
      if ((flags & (CH_UPDATE_LEN | CH_XMIT | CH_NOLEN)) &&
	  (ascii_strncasecmp ("Content-Length:", buf, 15) == 0 ||
	   ascii_strncasecmp ("Lines:", buf, 6) == 0))
	continue;
      if ((flags & CH_MIME) &&
	  ((ascii_strncasecmp ("content-", buf, 8) == 0 &&
	    (ascii_strncasecmp ("transfer-encoding:", buf + 8, 18) == 0 ||
	     ascii_strncasecmp ("type:", buf + 8, 5) == 0)) ||
	   ascii_strncasecmp ("mime-version:", buf, 13) == 0))
	continue;
      if ((flags & CH_UPDATE_REFS) &&
	  ascii_strncasecmp ("References:", buf, 11) == 0)
	continue;
      if ((flags & CH_UPDATE_IRT) &&
	  ascii_strncasecmp ("In-Reply-To:", buf, 12) == 0)
	continue;

      /* Find x -- the array entry where this header is to be saved */
      if (flags & CH_REORDER)
      {
	for (t = HeaderOrderList, x = 0 ; (t) ; t = t->next, x++)
	{
	  if (!ascii_strncasecmp (buf, t->data, mutt_strlen (t->data)))
	  {
	    dprint(2, (debugfile, "Reorder: %s matches %s\n", t->data, buf));
	    break;
	  }
	}
      }

      ignore = 0;
    } /* If beginning of header */

    if (!ignore)
    {
      dprint (2, (debugfile, "Reorder: x = %d; hdr_count = %d\n", x, hdr_count));
      if (!this_one) {
	this_one = safe_strdup (buf);
	this_one_len = mutt_strlen (this_one);
      } else {
	int blen = mutt_strlen (buf);

	safe_realloc (&this_one, this_one_len + blen + sizeof (char));
	strcat (this_one + this_one_len, buf); /* __STRCAT_CHECKED__ */
	this_one_len += blen;
      }
    }
  } /* while (ftello (in) < off_end) */

  /* Do we have anything pending?  -- XXX, same code as in above in the loop. */
  if (this_one)
  {
    if (flags & CH_DECODE) 
    {
      if (!address_header_decode (&this_one))
	rfc2047_decode (&this_one);
      this_one_len = mutt_strlen (this_one);
    }
    
    if (!headers[x])
      headers[x] = this_one;
    else 
    {
      int hlen = mutt_strlen (headers[x]);

      safe_realloc (&headers[x], hlen + this_one_len + sizeof (char));
      strcat (headers[x] + hlen, this_one); /* __STRCAT_CHECKED__ */
      FREE (&this_one);
    }

    this_one = NULL;
  }

  /* Now output the headers in order */
  for (x = 0; x < hdr_count; x++)
  {
    if (headers[x])
    {
#if 0
      if (flags & CH_DECODE)
	rfc2047_decode (&headers[x]);
#endif

      /* We couldn't do the prefixing when reading because RFC 2047
       * decoding may have concatenated lines.
       */
      
      if (flags & (CH_DECODE|CH_PREFIX))
      {
	if (mutt_write_one_header (out, 0, headers[x], 
<<<<<<< HEAD
				   flags & CH_PREFIX ? prefix : 0, mutt_term_width (Wrap) - SidebarWidth, flags) == -1)
=======
				   flags & CH_PREFIX ? prefix : 0,
                                   mutt_term_width (Wrap), flags) == -1)
>>>>>>> bb082444
	{
	  error = TRUE;
	  break;
	}
      }
      else
      {      
	if (fputs (headers[x], out) == EOF)
	{
	  error = TRUE;
	  break;
	}
      }
    }
  }

  /* Free in a separate loop to be sure that all headers are freed
   * in case of error. */
  for (x = 0; x < hdr_count; x++)
    FREE (&headers[x]);
  FREE (&headers);

  if (error)
    return (-1);
  return (0);
}

/* flags
 	CH_DECODE	RFC2047 header decoding
 	CH_FROM		retain the "From " message separator
        CH_FORCE_FROM	give CH_FROM precedence over CH_WEED
 	CH_MIME		ignore MIME fields
	CH_NOLEN	don't write Content-Length: and Lines:
 	CH_NONEWLINE	don't output a newline after the header
 	CH_NOSTATUS	ignore the Status: and X-Status:
 	CH_PREFIX	quote header with $indent_str
 	CH_REORDER	output header in order specified by `hdr_order'
  	CH_TXTPLAIN	generate text/plain MIME headers [hack alert.]
 	CH_UPDATE	write new Status: and X-Status:
 	CH_UPDATE_LEN	write new Content-Length: and Lines:
 	CH_XMIT		ignore Lines: and Content-Length:
 	CH_WEED		do header weeding
	CH_NOQFROM      ignore ">From " line
	CH_UPDATE_IRT	update the In-Reply-To: header
	CH_UPDATE_REFS	update the References: header
	CH_VIRTUAL      write virtual header lines too

   prefix
   	string to use if CH_PREFIX is set
 */

int
mutt_copy_header (FILE *in, HEADER *h, FILE *out, int flags, const char *prefix)
{
  char buffer[SHORT_STRING];

  if (h->env)
    flags |= (h->env->irt_changed ? CH_UPDATE_IRT : 0)
      | (h->env->refs_changed ? CH_UPDATE_REFS : 0);

  if (mutt_copy_hdr (in, out, h->offset, h->content->offset, flags, prefix) == -1)
    return -1;

  if (flags & CH_TXTPLAIN)
  {
    char chsbuf[SHORT_STRING];
    fputs ("MIME-Version: 1.0\n", out);
    fputs ("Content-Transfer-Encoding: 8bit\n", out);
    fputs ("Content-Type: text/plain; charset=", out);
    mutt_canonical_charset (chsbuf, sizeof (chsbuf), Charset ? Charset : "us-ascii");
    rfc822_cat(buffer, sizeof(buffer), chsbuf, MimeSpecials);
    fputs(buffer, out);
    fputc('\n', out);
  }

  if ((flags & CH_UPDATE_IRT) && h->env->in_reply_to)
  {
    LIST *listp = h->env->in_reply_to;
    fputs ("In-Reply-To:", out);
    for (; listp; listp = listp->next)
    {
      fputc (' ', out);
      fputs (listp->data, out);
    }
    fputc ('\n', out);
  }

  if ((flags & CH_UPDATE_REFS) && h->env->references)
  {
    fputs ("References:", out);
    mutt_write_references (h->env->references, out, 0);
    fputc ('\n', out);
  }

  if ((flags & CH_UPDATE) && (flags & CH_NOSTATUS) == 0)
  {
    if (h->old || h->read)
    {
      fputs ("Status: ", out);
      if (h->read)
	fputs ("RO", out);
      else if (h->old)
	fputc ('O', out);
      fputc ('\n', out);
    }

    if (h->flagged || h->replied)
    {
      fputs ("X-Status: ", out);
      if (h->replied)
	fputc ('A', out);
      if (h->flagged)
	fputc ('F', out);
      fputc ('\n', out);
    }
  }

  if (flags & CH_UPDATE_LEN &&
      (flags & CH_NOLEN) == 0)
  {
    fprintf (out, "Content-Length: " OFF_T_FMT "\n", h->content->length);
    if (h->lines != 0 || h->content->length == 0)
      fprintf (out, "Lines: %d\n", h->lines);
  }

#ifdef USE_NOTMUCH
  if ((flags & CH_VIRTUAL) && nm_header_get_tags(h))
  {
    fputs ("Tags: ", out);
    fputs (nm_header_get_tags(h), out);
    fputc ('\n', out);
  }
#endif

  if ((flags & CH_NONEWLINE) == 0)
  {
    if (flags & CH_PREFIX)
      fputs(prefix, out);
    fputc ('\n', out); /* add header terminator */
  }

  if (ferror (out) || feof (out))
    return -1;
  
  return 0;
}

/* Count the number of lines and bytes to be deleted in this body*/
static int count_delete_lines (FILE *fp, BODY *b, LOFF_T *length, size_t datelen)
{
  int dellines = 0;
  long l;
  int ch;

  if (b->deleted)
  {
    fseeko (fp, b->offset, SEEK_SET);
    for (l = b->length ; l ; l --)
    {
      ch = getc (fp);
      if (ch == EOF)
	break;
      if (ch == '\n')
	dellines ++;
    }
    dellines -= 3;
    *length -= b->length - (84 + datelen);
    /* Count the number of digits exceeding the first one to write the size */
    for (l = 10 ; b->length >= l ; l *= 10)
      (*length) ++;
  }
  else
  {
    for (b = b->parts ; b ; b = b->next)
      dellines += count_delete_lines (fp, b, length, datelen);
  }
  return dellines;
}

/* make a copy of a message
 * 
 * fpout	where to write output
 * fpin		where to get input
 * hdr		header of message being copied
 * body		structure of message being copied
 * flags
 * 	M_CM_NOHEADER	don't copy header
 * 	M_CM_PREFIX	quote header and body
 *	M_CM_DECODE	decode message body to text/plain
 *	M_CM_DISPLAY	displaying output to the user
 *      M_CM_PRINTING   printing the message
 *	M_CM_UPDATE	update structures in memory after syncing
 *	M_CM_DECODE_PGP	used for decoding PGP messages
 *	M_CM_CHARCONV	perform character set conversion 
 * chflags	flags to mutt_copy_header()
 */

int
_mutt_copy_message (FILE *fpout, FILE *fpin, HEADER *hdr, BODY *body,
		    int flags, int chflags)
{
  char prefix[SHORT_STRING];
  STATE s;
  LOFF_T new_offset = -1;
  int rc = 0;

  if (flags & M_CM_PREFIX)
  {
    if (option (OPTTEXTFLOWED))
      strfcpy (prefix, ">", sizeof (prefix));
    else
      _mutt_make_string (prefix, sizeof (prefix), NONULL (Prefix), Context, hdr, 0);
  }

  if ((flags & M_CM_NOHEADER) == 0)
  {
    if (flags & M_CM_PREFIX)
      chflags |= CH_PREFIX;

    else if (hdr->attach_del && (chflags & CH_UPDATE_LEN))
    {
      int new_lines;
      LOFF_T new_length = body->length;
      char date[SHORT_STRING];

      mutt_make_date (date, sizeof (date));
      date[5] = date[mutt_strlen (date) - 1] = '\"';

      /* Count the number of lines and bytes to be deleted */
      fseeko (fpin, body->offset, SEEK_SET);
      new_lines = hdr->lines -
	count_delete_lines (fpin, body, &new_length, mutt_strlen (date));

      /* Copy the headers */
      if (mutt_copy_header (fpin, hdr, fpout,
			    chflags | CH_NOLEN | CH_NONEWLINE, NULL))
	return -1;
      fprintf (fpout, "Content-Length: " OFF_T_FMT "\n", new_length);
      if (new_lines <= 0)
	new_lines = 0;
      else
	fprintf (fpout, "Lines: %d\n", new_lines);

      putc ('\n', fpout);
      if (ferror (fpout) || feof (fpout))
	return -1;
      new_offset = ftello (fpout);

      /* Copy the body */
      fseeko (fpin, body->offset, SEEK_SET);
      if (copy_delete_attach (body, fpin, fpout, date))
	return -1;

#ifdef DEBUG
      {
	LOFF_T fail = ((ftello (fpout) - new_offset) - new_length);

	if (fail)
	{
	  mutt_error ("The length calculation was wrong by %ld bytes", fail);
	  new_length += fail;
	  mutt_sleep (1);
	}
      }
#endif

      /* Update original message if we are sync'ing a mailfolder */ 
      if (flags & M_CM_UPDATE)
      {
	hdr->attach_del = 0;
	hdr->lines = new_lines;
	body->offset = new_offset;

	/* update the total size of the mailbox to reflect this deletion */
	Context->size -= body->length - new_length;
	/*
	 * if the message is visible, update the visible size of the mailbox
	 * as well.
	 */
	if (Context->v2r[hdr->msgno] != -1)
	  Context->vsize -= body->length - new_length;

	body->length = new_length;
	mutt_free_body (&body->parts);
      }

      return 0;
    }

    if (mutt_copy_header (fpin, hdr, fpout, chflags,
			  (chflags & CH_PREFIX) ? prefix : NULL) == -1)
      return -1;

    new_offset = ftello (fpout);
  }

  if (flags & M_CM_DECODE)
  {
    /* now make a text/plain version of the message */
    memset (&s, 0, sizeof (STATE));
    s.fpin = fpin;
    s.fpout = fpout;
    if (flags & M_CM_PREFIX)
      s.prefix = prefix;
    if (flags & M_CM_DISPLAY)
      s.flags |= M_DISPLAY;
    if (flags & M_CM_PRINTING)
      s.flags |= M_PRINTING;
    if (flags & M_CM_WEED)
      s.flags |= M_WEED;
    if (flags & M_CM_CHARCONV)
      s.flags |= M_CHARCONV;
    if (flags & M_CM_REPLYING)
      s.flags |= M_REPLYING;
    
    if (WithCrypto && flags & M_CM_VERIFY)
      s.flags |= M_VERIFY;

    rc = mutt_body_handler (body, &s);
  }
  else if (WithCrypto
           && (flags & M_CM_DECODE_CRYPT) && (hdr->security & ENCRYPT))
  {
    BODY *cur = NULL;
    FILE *fp;

    if ((WithCrypto & APPLICATION_PGP)
        && (flags & M_CM_DECODE_PGP) && (hdr->security & APPLICATION_PGP) &&
	hdr->content->type == TYPEMULTIPART)
    {
      if (crypt_pgp_decrypt_mime (fpin, &fp, hdr->content, &cur))
	return (-1);
      fputs ("MIME-Version: 1.0\n", fpout);
    }

    if ((WithCrypto & APPLICATION_SMIME)
        && (flags & M_CM_DECODE_SMIME) && (hdr->security & APPLICATION_SMIME)
	     && hdr->content->type == TYPEAPPLICATION)
    {
      if (crypt_smime_decrypt_mime (fpin, &fp, hdr->content, &cur))
	return (-1);
    }

    if (!cur)
    {
      mutt_error (_("No decryption engine available for message"));
      return -1;
    }

    mutt_write_mime_header (cur, fpout);
    fputc ('\n', fpout);

    fseeko (fp, cur->offset, 0);
    if (mutt_copy_bytes (fp, fpout, cur->length) == -1)
    {
      safe_fclose (&fp);
      mutt_free_body (&cur);
      return (-1);
    }
    mutt_free_body (&cur);
    safe_fclose (&fp);
  }
  else
  {
    fseeko (fpin, body->offset, 0);
    if (flags & M_CM_PREFIX)
    {
      int c;
      size_t bytes = body->length;
      
      fputs(prefix, fpout);
      
      while((c = fgetc(fpin)) != EOF && bytes--)
      {
	fputc(c, fpout);
	if(c == '\n')
	{
	  fputs(prefix, fpout);
	}
      } 
    }
    else if (mutt_copy_bytes (fpin, fpout, body->length) == -1)
      return -1;
  }

  if ((flags & M_CM_UPDATE) && (flags & M_CM_NOHEADER) == 0 
      && new_offset != -1)
  {
    body->offset = new_offset;
    mutt_free_body (&body->parts);
  }

  return rc;
}

/* should be made to return -1 on fatal errors, and 1 on non-fatal errors
 * like partial decode, where it is worth displaying as much as possible */
int
mutt_copy_message (FILE *fpout, CONTEXT *src, HEADER *hdr, int flags,
		   int chflags)
{
  MESSAGE *msg;
  int r;

  if ((msg = mx_open_message (src, hdr->msgno)) == NULL)
    return -1;
  if ((r = _mutt_copy_message (fpout, msg->fp, hdr, hdr->content, flags, chflags)) == 0 
      && (ferror (fpout) || feof (fpout)))
  {
    dprint (1, (debugfile, "_mutt_copy_message failed to detect EOF!\n"));
    r = -1;
  }
  mx_close_message (&msg);
  return r;
}

/* appends a copy of the given message to a mailbox
 *
 * dest		destination mailbox
 * fpin		where to get input
 * src		source mailbox
 * hdr		message being copied
 * body		structure of message being copied
 * flags	mutt_copy_message() flags
 * chflags	mutt_copy_header() flags
 */

int
_mutt_append_message (CONTEXT *dest, FILE *fpin, CONTEXT *src, HEADER *hdr,
		      BODY *body, int flags, int chflags)
{
  char buf[STRING];
  MESSAGE *msg;
  int r;

  fseeko (fpin, hdr->offset, 0);
  if (fgets (buf, sizeof (buf), fpin) == NULL)
    return -1;

  if ((msg = mx_open_new_message (dest, hdr, is_from (buf, NULL, 0, NULL) ? 0 : M_ADD_FROM)) == NULL)
    return -1;
  if (dest->magic == M_MBOX || dest->magic == M_MMDF)
    chflags |= CH_FROM | CH_FORCE_FROM;
  chflags |= (dest->magic == M_MAILDIR ? CH_NOSTATUS : CH_UPDATE);
  r = _mutt_copy_message (msg->fp, fpin, hdr, body, flags, chflags);
  if (mx_commit_message (msg, dest) != 0)
    r = -1;

#ifdef USE_NOTMUCH
  if (hdr && msg->commited_path && dest->magic == M_MAILDIR && src->magic == M_NOTMUCH)
	  nm_update_filename(src, NULL, msg->commited_path, hdr);
#endif

  mx_close_message (&msg);
  return r;
}

int
mutt_append_message (CONTEXT *dest, CONTEXT *src, HEADER *hdr, int cmflags,
		     int chflags)
{
  MESSAGE *msg;
  int r;

  if ((msg = mx_open_message (src, hdr->msgno)) == NULL)
    return -1;
  r = _mutt_append_message (dest, msg->fp, src, hdr, hdr->content, cmflags, chflags);
  mx_close_message (&msg);
  return r;
}

/*
 * This function copies a message body, while deleting _in_the_copy_
 * any attachments which are marked for deletion.
 * Nothing is changed in the original message -- this is left to the caller.
 *
 * The function will return 0 on success and -1 on failure.
 */
static int copy_delete_attach (BODY *b, FILE *fpin, FILE *fpout, char *date)
{
  BODY *part;

  for (part = b->parts ; part ; part = part->next)
  {
    if (part->deleted || part->parts)
    {
      /* Copy till start of this part */
      if (mutt_copy_bytes (fpin, fpout, part->hdr_offset - ftello (fpin)))
	return -1;

      if (part->deleted)
      {
	fprintf (fpout,
		 "Content-Type: message/external-body; access-type=x-mutt-deleted;\n"
		 "\texpiration=%s; length=" OFF_T_FMT "\n"
		 "\n", date + 5, part->length);
	if (ferror (fpout))
	  return -1;

	/* Copy the original mime headers */
	if (mutt_copy_bytes (fpin, fpout, part->offset - ftello (fpin)))
	  return -1;

	/* Skip the deleted body */
	fseeko (fpin, part->offset + part->length, SEEK_SET);
      }
      else
      {
	if (copy_delete_attach (part, fpin, fpout, date))
	  return -1;
      }
    }
  }

  /* Copy the last parts */
  if (mutt_copy_bytes (fpin, fpout, b->offset + b->length - ftello (fpin)))
    return -1;

  return 0;
}

/* 
 * This function is the equivalent of mutt_write_address_list(),
 * but writes to a buffer instead of writing to a stream.
 * mutt_write_address_list could be re-used if we wouldn't store
 * all the decoded headers in a huge array, first. 
 *
 * XXX - fix that. 
 */

static void format_address_header (char **h, ADDRESS *a)
{
  char buf[HUGE_STRING];
  char cbuf[STRING];
  char c2buf[STRING];
  char *p = NULL;
  int l, linelen, buflen, count, cbuflen, c2buflen, plen;

  linelen = mutt_strlen (*h);
  plen = linelen;
  buflen  = linelen + 3;

  safe_realloc (h, buflen);
  for (count = 0; a; a = a->next, count++)
  {
    ADDRESS *tmp = a->next;
    a->next = NULL;
    *buf = *cbuf = *c2buf = '\0';
    l = rfc822_write_address (buf, sizeof (buf), a, 0);
    a->next = tmp;
    
    if (count && linelen + l > 74) 
    {
      strcpy (cbuf, "\n\t");  	/* __STRCPY_CHECKED__ */
      linelen = l + 8;
    }
    else
    {
      if (a->mailbox)
      {
	strcpy (cbuf, " ");	/* __STRCPY_CHECKED__ */
	linelen++;
      }
      linelen += l;
    }
    if (!a->group && a->next && a->next->mailbox)
    {
      linelen++;
      buflen++;
      strcpy (c2buf, ",");	/* __STRCPY_CHECKED__ */
    }

    cbuflen = mutt_strlen (cbuf);
    c2buflen = mutt_strlen (c2buf);
    buflen += l + cbuflen + c2buflen;
    safe_realloc (h, buflen);
    p = *h;
    strcat (p + plen, cbuf);		/* __STRCAT_CHECKED__ */
    plen += cbuflen;
    strcat (p + plen, buf);		/* __STRCAT_CHECKED__ */
    plen += l;
    strcat (p + plen, c2buf);		/* __STRCAT_CHECKED__ */
    plen += c2buflen;
  }
  
  /* Space for this was allocated in the beginning of this function. */
  strcat (p + plen, "\n");		/* __STRCAT_CHECKED__ */
}

static int address_header_decode (char **h)
{
  char *s = *h;
  int l, rp = 0;

  ADDRESS *a = NULL;
  ADDRESS *cur = NULL;

  switch (tolower ((unsigned char) *s))
  {
    case 'r': 
    {
      if (ascii_strncasecmp (s, "return-path:", 12) == 0)
      {
	l = 12;
	rp = 1;
	break;
      }
      else if (ascii_strncasecmp (s, "reply-to:", 9) == 0)
      {
	l = 9;
	break;
      }
      return 0;
    }
    case 'f': 
    {
      if (ascii_strncasecmp (s, "from:", 5)) 
	return 0; 
      l = 5;
      break;
    }
    case 'c':
    {
      if (ascii_strncasecmp (s, "cc:", 3))
	return 0;
      l = 3;
      break;
      
    }
    case 'b':
    {
      if (ascii_strncasecmp (s, "bcc:", 4))
	return 0;
      l = 4;
      break;
    }
    case 's':
    {
      if (ascii_strncasecmp (s, "sender:", 7))
	return 0;
      l = 7;
      break;
    }
    case 't':
    {
      if (ascii_strncasecmp (s, "to:", 3))
	return 0;
      l = 3;
      break;
    }
    case 'm':
    {
      if (ascii_strncasecmp (s, "mail-followup-to:", 17))
	return 0;
      l = 17;
      break;
    }
    default: return 0;    
  }

  if ((a = rfc822_parse_adrlist (a, s + l)) == NULL)
    return 0;
  
  mutt_addrlist_to_local (a);
  rfc2047_decode_adrlist (a);
  for (cur = a; cur; cur = cur->next)
    if (cur->personal)
      rfc822_dequote_comment (cur->personal);

  /* angle brackets for return path are mandated by RfC5322,
   * so leave Return-Path as-is */
  if (rp)
    *h = safe_strdup (s);
  else
  {
    *h = safe_calloc (1, l + 2);
    strfcpy (*h, s, l + 1);
    format_address_header (h, a);
  }

  rfc822_free_address (&a);

  FREE (&s);
  return 1;
}<|MERGE_RESOLUTION|>--- conflicted
+++ resolved
@@ -292,12 +292,8 @@
       if (flags & (CH_DECODE|CH_PREFIX))
       {
 	if (mutt_write_one_header (out, 0, headers[x], 
-<<<<<<< HEAD
-				   flags & CH_PREFIX ? prefix : 0, mutt_term_width (Wrap) - SidebarWidth, flags) == -1)
-=======
 				   flags & CH_PREFIX ? prefix : 0,
                                    mutt_term_width (Wrap), flags) == -1)
->>>>>>> bb082444
 	{
 	  error = TRUE;
 	  break;
