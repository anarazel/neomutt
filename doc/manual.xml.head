--- conflicted
+++ resolved
@@ -8022,7 +8022,6 @@
 
 </sect1>
 
-<<<<<<< HEAD
 <sect1 id="quasi-delete">
 	<title>Quasi-Delete Patch</title>
 	<subtitle>Mark emails that should be hidden, but not deleted</subtitle>
@@ -8033,34 +8032,17 @@
 		<para>
 			To check if Mutt supports <quote>Quasi-Delete</quote>, look for
 			<quote>patch-quasi-delete</quote> in the mutt version.
-=======
-<sect1 id="index-color">
-	<title>Index Color Patch</title>
-	<subtitle>Custom rules for theming the email index</subtitle>
-
-	<sect2 id="index-color-patch">
-		<title>Patch</title>
-
-		<para>
-			To check if Mutt supports <quote>Index Color</quote>, look for
-			<quote>patch-index-color</quote> in the mutt version.
->>>>>>> abe08033
 			See: <xref linkend="mutt-patches"/>.
 		</para>
 
 		<itemizedlist>
 			<title>Dependencies:</title>
 			<listitem><para>mutt-1.5.24</para></listitem>
-<<<<<<< HEAD
-=======
-			<listitem><para><link linkend="status-color">status-color patch</link></para></listitem>
->>>>>>> abe08033
 		</itemizedlist>
 
 		<para>This patch is part of the <ulink url="https://github.com/neomutt/neomutt/wiki">NeoMutt Project</ulink>.</para>
 	</sect2>
 
-<<<<<<< HEAD
 	<sect2 id="quasi-delete-intro">
 		<title>Introduction</title>
 
@@ -8187,65 +8169,26 @@
         <para>
 		The <quote>progress</quote> patch shows a visual progress bar on slow
 		tasks, such as indexing a large folder over the net.
-=======
-	<sect2 id="index-color-intro">
-		<title>Introduction</title>
-
-        <para>
-		The <quote>index-color</quote> patch allows you to specify colors for
-		individual parts of the email index. e.g. Subject, Author, Flags.
-        </para>
-
-        <para>
-		First choose which part of the index you'd like to color.
-		Then, if needed, pick a pattern to match.
-        </para>
-
-		<para>
-		Note: The pattern does not have to refer to the object you wish to
-		color.  e.g.
-		</para>
-
-<screen>
-color index_author red default &quot;~smutt&quot;
-</screen>
-
-        <para>
-		The author appears red when the subject (~s) contains <quote>mutt</quote>.
->>>>>>> abe08033
         </para>
 	</sect2>
 
 <!--
-<<<<<<< HEAD
 	<sect2 id="progress-variables">
-=======
-	<sect2 id="index-color-variables">
->>>>>>> abe08033
 		<title>Variables</title>
 		<para>None</para>
 	</sect2>
 
-<<<<<<< HEAD
 	<sect2 id="progress-functions">
-=======
-	<sect2 id="index-color-functions">
->>>>>>> abe08033
 		<title>Functions</title>
 		<para>None</para>
 	</sect2>
 
-<<<<<<< HEAD
 	<sect2 id="progress-commands">
-=======
-	<sect2 id="index-color-commands">
->>>>>>> abe08033
 		<title>Commands</title>
 		<para>None</para>
 	</sect2>
 -->
 
-<<<<<<< HEAD
 	<sect2 id="progress-colors">
 		<title>Colors</title>
 		<table id="table-progress-colors">
@@ -8415,86 +8358,13 @@
 						<entry>Name</entry>
 						<entry>Default Color</entry>
 						<entry>Description</entry>
-=======
-	<sect2 id="index-color-colors">
-		<title>Colors</title>
-
-        <para>
-		All the colors default to <literal>default</literal>, i.e. unset.
-        </para>
-
-        <para>
-		The index objects can be themed using the <literal>color</literal> command.
-		Some objects require a pattern.
-        </para>
-
-<screen>
-color index-object foreground background
-color index-object foreground background pattern
-</screen>
-
-		<table id="table-index-color-colors">
-			<title>Index Colors</title>
-			<tgroup cols="3">
-				<thead>
-					<row>
-						<entry>Object</entry>
-						<entry>Pattern</entry>
-						<entry>Highlights</entry>
->>>>>>> abe08033
 					</row>
 				</thead>
 				<tbody>
 					<row>
-<<<<<<< HEAD
 						<entry>status</entry>
 						<entry><literal>reverse</literal></entry>
 						<entry>Status bar</entry>
-=======
-						<entry><literal>index</literal></entry>
-						<entry>yes</entry>
-						<entry>Entire index line</entry>
-					</row>
-					<row>
-						<entry><literal>index_author</literal></entry>
-						<entry>yes</entry>
-						<entry>Author name, %A %a %F %L %n</entry>
-					</row>
-					<row>
-						<entry><literal>index_collapsed</literal></entry>
-						<entry>no</entry>
-						<entry>Number of messages in a collapsed thread, %M</entry>
-					</row>
-					<row>
-						<entry><literal>index_date</literal></entry>
-						<entry>no</entry>
-						<entry>Date field</entry>
-					</row>
-					<row>
-						<entry><literal>index_flags</literal></entry>
-						<entry>yes</entry>
-						<entry>Message flags, %S %Z</entry>
-					</row>
-					<row>
-						<entry><literal>index_label</literal></entry>
-						<entry>no</entry>
-						<entry>Message label, %y %Y</entry>
-					</row>
-					<row>
-						<entry><literal>index_number</literal></entry>
-						<entry>no</entry>
-						<entry>Message number, %C</entry>
-					</row>
-					<row>
-						<entry><literal>index_size</literal></entry>
-						<entry>no</entry>
-						<entry>Message size, %c %l</entry>
-					</row>
-					<row>
-						<entry><literal>index_subject</literal></entry>
-						<entry>yes</entry>
-						<entry>Subject, %s</entry>
->>>>>>> abe08033
 					</row>
 				</tbody>
 			</tgroup>
@@ -8502,17 +8372,12 @@
 	</sect2>
 
 <!--
-<<<<<<< HEAD
 	<sect2 id="status-color-sort">
-=======
-	<sect2 id="index-color-sort">
->>>>>>> abe08033
 		<title>Sort</title>
 		<para>None</para>
 	</sect2>
 -->
 
-<<<<<<< HEAD
 	<sect2 id="status-color-muttrc">
 		<title>Muttrc</title>
 <screen>
@@ -8569,7 +8434,185 @@
 	</sect2>
 
 	<sect2 id="status-color-see-also">
-=======
+		<title>See Also</title>
+
+		<itemizedlist>
+			<listitem><para><ulink url="https://github.com/neomutt/neomutt/wiki">NeoMutt Project</ulink></para></listitem>
+			<listitem><para><link linkend="compile-time-features">Compile-Time Features</link></para></listitem>
+			<listitem><para><link linkend="regexp">Regular Expressions</link></para></listitem>
+			<listitem><para><link linkend="patterns">Patterns</link></para></listitem>
+			<listitem><para><link linkend="index-color">index-color patch</link></para></listitem>
+			<listitem><para><link linkend="color">Color command</link></para></listitem>
+		</itemizedlist>
+	</sect2>
+
+	<sect2 id="status-color-known-bugs">
+		<title>Known Bugs</title>
+		<para>None</para>
+	</sect2>
+
+	<sect2 id="status-color-credits">
+		<title>Credits</title>
+		<itemizedlist>
+		<listitem><para>David Sterba <email>dsterba@suse.cz</email></para></listitem>
+		<listitem><para>Thomas Glanzmann <email>thomas@glanzmann.de</email></para></listitem>
+		<listitem><para>Kirill A. Shutemov <email>kirill@shutemov.name</email></para></listitem>
+		<listitem><para>Richard Russon <email>rich@flatcap.org</email></para></listitem>
+		</itemizedlist>
+	</sect2>
+</sect1>
+
+<sect1 id="index-color">
+	<title>Index Color Patch</title>
+	<subtitle>Custom rules for theming the email index</subtitle>
+
+	<sect2 id="index-color-patch">
+		<title>Patch</title>
+
+		<para>
+			To check if Mutt supports <quote>Index Color</quote>, look for
+			<quote>patch-index-color</quote> in the mutt version.
+			See: <xref linkend="mutt-patches"/>.
+		</para>
+
+		<itemizedlist>
+			<title>Dependencies:</title>
+			<listitem><para>mutt-1.5.24</para></listitem>
+			<listitem><para><link linkend="status-color">status-color patch</link></para></listitem>
+		</itemizedlist>
+
+		<para>This patch is part of the <ulink url="https://github.com/neomutt/neomutt/wiki">NeoMutt Project</ulink>.</para>
+	</sect2>
+
+	<sect2 id="index-color-intro">
+		<title>Introduction</title>
+
+        <para>
+		The <quote>index-color</quote> patch allows you to specify colors for
+		individual parts of the email index. e.g. Subject, Author, Flags.
+        </para>
+
+        <para>
+		First choose which part of the index you'd like to color.
+		Then, if needed, pick a pattern to match.
+        </para>
+
+		<para>
+		Note: The pattern does not have to refer to the object you wish to
+		color.  e.g.
+		</para>
+
+<screen>
+color index_author red default &quot;~smutt&quot;
+</screen>
+
+        <para>
+		The author appears red when the subject (~s) contains <quote>mutt</quote>.
+        </para>
+	</sect2>
+
+<!--
+	<sect2 id="index-color-variables">
+		<title>Variables</title>
+		<para>None</para>
+	</sect2>
+
+	<sect2 id="index-color-functions">
+		<title>Functions</title>
+		<para>None</para>
+	</sect2>
+
+	<sect2 id="index-color-commands">
+		<title>Commands</title>
+		<para>None</para>
+	</sect2>
+-->
+
+	<sect2 id="index-color-colors">
+		<title>Colors</title>
+
+        <para>
+		All the colors default to <literal>default</literal>, i.e. unset.
+        </para>
+
+        <para>
+		The index objects can be themed using the <literal>color</literal> command.
+		Some objects require a pattern.
+        </para>
+
+<screen>
+color index-object foreground background
+color index-object foreground background pattern
+</screen>
+
+		<table id="table-index-color-colors">
+			<title>Index Colors</title>
+			<tgroup cols="3">
+				<thead>
+					<row>
+						<entry>Object</entry>
+						<entry>Pattern</entry>
+						<entry>Highlights</entry>
+					</row>
+				</thead>
+				<tbody>
+					<row>
+						<entry><literal>index</literal></entry>
+						<entry>yes</entry>
+						<entry>Entire index line</entry>
+					</row>
+					<row>
+						<entry><literal>index_author</literal></entry>
+						<entry>yes</entry>
+						<entry>Author name, %A %a %F %L %n</entry>
+					</row>
+					<row>
+						<entry><literal>index_collapsed</literal></entry>
+						<entry>no</entry>
+						<entry>Number of messages in a collapsed thread, %M</entry>
+					</row>
+					<row>
+						<entry><literal>index_date</literal></entry>
+						<entry>no</entry>
+						<entry>Date field</entry>
+					</row>
+					<row>
+						<entry><literal>index_flags</literal></entry>
+						<entry>yes</entry>
+						<entry>Message flags, %S %Z</entry>
+					</row>
+					<row>
+						<entry><literal>index_label</literal></entry>
+						<entry>no</entry>
+						<entry>Message label, %y %Y</entry>
+					</row>
+					<row>
+						<entry><literal>index_number</literal></entry>
+						<entry>no</entry>
+						<entry>Message number, %C</entry>
+					</row>
+					<row>
+						<entry><literal>index_size</literal></entry>
+						<entry>no</entry>
+						<entry>Message size, %c %l</entry>
+					</row>
+					<row>
+						<entry><literal>index_subject</literal></entry>
+						<entry>yes</entry>
+						<entry>Subject, %s</entry>
+					</row>
+				</tbody>
+			</tgroup>
+		</table>
+	</sect2>
+
+<!--
+	<sect2 id="index-color-sort">
+		<title>Sort</title>
+		<para>None</para>
+	</sect2>
+-->
+
 	<sect2 id="index-color-muttrc">
 		<title>Muttrc</title>
 <screen>
@@ -8614,22 +8657,10 @@
 	</sect2>
 
 	<sect2 id="index-color-see-also">
->>>>>>> abe08033
 		<title>See Also</title>
 
 		<itemizedlist>
 			<listitem><para><ulink url="https://github.com/neomutt/neomutt/wiki">NeoMutt Project</ulink></para></listitem>
-<<<<<<< HEAD
-			<listitem><para><link linkend="compile-time-features">Compile-Time Features</link></para></listitem>
-			<listitem><para><link linkend="regexp">Regular Expressions</link></para></listitem>
-			<listitem><para><link linkend="patterns">Patterns</link></para></listitem>
-			<listitem><para><link linkend="index-color">index-color patch</link></para></listitem>
-			<listitem><para><link linkend="color">Color command</link></para></listitem>
-		</itemizedlist>
-	</sect2>
-
-	<sect2 id="status-color-known-bugs">
-=======
 			<listitem><para><link linkend="regexp">Regular Expressions</link></para></listitem>
 			<listitem><para><link linkend="patterns">Patterns</link></para></listitem>
 			<listitem><para><link linkend="index-format">$index_format</link></para></listitem>
@@ -8640,19 +8671,10 @@
 	</sect2>
 
 	<sect2 id="index-color-known-bugs">
->>>>>>> abe08033
 		<title>Known Bugs</title>
 		<para>None</para>
 	</sect2>
 
-<<<<<<< HEAD
-	<sect2 id="status-color-credits">
-		<title>Credits</title>
-		<itemizedlist>
-		<listitem><para>David Sterba <email>dsterba@suse.cz</email></para></listitem>
-		<listitem><para>Thomas Glanzmann <email>thomas@glanzmann.de</email></para></listitem>
-		<listitem><para>Kirill A. Shutemov <email>kirill@shutemov.name</email></para></listitem>
-=======
 	<sect2 id="index-color-credits">
 		<title>Credits</title>
 		<itemizedlist>
@@ -8661,7 +8683,6 @@
 		<listitem><para>Elimar Riesebieter <email>riesebie@lxtec.de</email></para></listitem>
 		<listitem><para>Eric Davis <email>edavis@insanum.com</email></para></listitem>
 		<listitem><para>Vladimir Marek <email>Vladimir.Marek@oracle.com</email></para></listitem>
->>>>>>> abe08033
 		<listitem><para>Richard Russon <email>rich@flatcap.org</email></para></listitem>
 		</itemizedlist>
 	</sect2>
