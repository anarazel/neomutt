/**
 * @file
 * Command line processing
 *
 * @authors
 * Copyright (C) 1996-2007,2010,2013 Michael R. Elkins <me@mutt.org>
 * Copyright (C) 1999-2007 Thomas Roessler <roessler@does-not-exist.org>
 * Copyright (C) 2004 g10 Code GmbH
 *
 * @copyright
 * This program is free software: you can redistribute it and/or modify it under
 * the terms of the GNU General Public License as published by the Free Software
 * Foundation, either version 2 of the License, or (at your option) any later
 * version.
 *
 * This program is distributed in the hope that it will be useful, but WITHOUT
 * ANY WARRANTY; without even the implied warranty of MERCHANTABILITY or FITNESS
 * FOR A PARTICULAR PURPOSE.  See the GNU General Public License for more
 * details.
 *
 * You should have received a copy of the GNU General Public License along with
 * this program.  If not, see <http://www.gnu.org/licenses/>.
 */

#define MAIN_C 1

#include "config.h"
#include <errno.h>
#include <limits.h>
#include <locale.h>
#include <pwd.h>
#include <stdbool.h>
#include <stdio.h>
#include <stdlib.h>
#include <string.h>
#include <sys/stat.h>
#include <unistd.h>
#include "mutt/mutt.h"
#include "conn/conn.h"
#include "mutt.h"
#include "alias.h"
#include "body.h"
#include "buffy.h"
#include "envelope.h"
#include "globals.h"
#include "header.h"
#include "keymap.h"
#include "mailbox.h"
#include "mutt_curses.h"
#include "mutt_logging.h"
#include "mutt_menu.h"
#include "mutt_window.h"
#include "myvar.h"
#include "ncrypt/ncrypt.h"
#include "options.h"
#include "protos.h"
#include "terminal.h"
#include "url.h"
#include "version.h"
#ifdef ENABLE_NLS
#include <libintl.h>
#endif
#ifdef USE_SIDEBAR
#include "sidebar.h"
#endif
#ifdef USE_IMAP
#include "imap/imap.h"
#endif
#ifdef USE_NNTP
#include "nntp.h"
#endif

void mutt_exit(int code)
{
  mutt_endwin();
  exit(code);
}

// clang-format off
static void usage(void)
{
  puts(mutt_make_version());

  puts(_("usage: neomutt [<options>] [-z] [-f <file> | -yZ]\n"
         "       neomutt [<options>] [-Ex] [-Hi <file>] [-s <subj>] [-bc <addr>] [-a <file> [...] --] <addr> [...]\n"
         "       neomutt [<options>] [-x] [-s <subj>] [-bc <addr>] [-a <file> [...] --] <addr> [...] < message\n"
         "       neomutt [<options>] -p\n"
         "       neomutt [<options>] -A <alias> [...]\n"
         "       neomutt [<options>] -Q <query> [...]\n"
         "       neomutt [<options>] -B\n"
         "       neomutt [<options>] -D [-S]\n"
         "       neomutt -v[v]\n"));

  puts(_("options:\n"
         "  -A <alias>    expand the given alias\n"
         "  -a <file> [...] --    attach file(s) to the message\n"
         "                the list of files must be terminated with the \"--\" sequence\n"
         "  -b <address>  specify a blind carbon-copy (BCC) address\n"
         "  -c <address>  specify a carbon-copy (CC) address\n"
         "  -D            print the value of all variables to stdout\n"
         "  -D -S         like -D, but hide the value of sensitive variables\n"
         "  -B            run in batch mode (do not start the ncurses UI)"));
  puts(_("  -d <level>    log debugging output to ~/.neomuttdebug0"));
  puts(_(
         "  -E            edit the draft (-H) or include (-i) file\n"
         "  -e <command>  specify a command to be executed after initialization\n"
         "  -f <file>     specify which mailbox to read\n"
         "  -F <file>     specify an alternate neomuttrc file\n"
         "  -g <server>   specify a news server (if compiled with NNTP)\n"
         "  -G            select a newsgroup (if compiled with NNTP)\n"
         "  -H <file>     specify a draft file to read header and body from\n"
         "  -i <file>     specify a file which NeoMutt should include in the body\n"
         "  -m <type>     specify a default mailbox type\n"
         "  -n            causes NeoMutt not to read the system neomuttrc\n"
         "  -p            recall a postponed message"));

  puts(_("  -Q <variable> query a configuration variable\n"
         "  -R            open mailbox in read-only mode\n"
         "  -s <subj>     specify a subject (must be in quotes if it has spaces)\n"
         "  -v            show version and compile-time definitions\n"
         "  -x            simulate the mailx send mode\n"
         "  -y            select a mailbox specified in your 'mailboxes' list\n"
         "  -z            exit immediately if there are no messages in the mailbox\n"
         "  -Z            open the first folder with new message, exit immediately if none\n"
         "  -h            this help message"));
}
// clang-format on

static int start_curses(void)
{
  km_init(); /* must come before mutt_init */

#ifdef USE_SLANG_CURSES
  SLtt_Ignore_Beep = 1; /* don't do that #*$@^! annoying visual beep! */
  SLsmg_Display_Eight_Bit = 128; /* characters above this are printable */
  SLtt_set_color(0, NULL, "default", "default");
#if SLANG_VERSION >= 20000
  SLutf8_enable(-1);
#endif
#else
  /* should come before initscr() so that ncurses 4.2 doesn't try to install
     its own SIGWINCH handler */
  mutt_signal_init();
#endif
  if (!initscr())
  {
    mutt_error(_("Error initializing terminal."));
    return 1;
  }
  /* slang requires the signal handlers to be set after initializing */
  mutt_signal_init();
  ci_start_color();
  keypad(stdscr, true);
  cbreak();
  noecho();
  nonl();
#ifdef HAVE_TYPEAHEAD
  typeahead(-1); /* simulate smooth scrolling */
#endif
#ifdef HAVE_META
  meta(stdscr, true);
#endif
  init_extended_keys();
  mutt_window_reflow();
  return 0;
}

#define MUTT_IGNORE (1 << 0)  /* -z */
#define MUTT_BUFFY (1 << 1)   /* -Z */
#define MUTT_NOSYSRC (1 << 2) /* -n */
#define MUTT_RO (1 << 3)      /* -R */
#define MUTT_SELECT (1 << 4)  /* -y */
#ifdef USE_NNTP
#define MUTT_NEWS (1 << 5) /* -g and -G */
#endif

static int get_user_info(void)
{
  const char *p = mutt_str_getenv("HOME");
  if (p)
    HomeDir = mutt_str_strdup(p);

  /* Get some information about the user */
  struct passwd *pw = getpwuid(getuid());
  if (pw)
  {
    char rnbuf[STRING];

    Username = mutt_str_strdup(pw->pw_name);
    if (!HomeDir)
      HomeDir = mutt_str_strdup(pw->pw_dir);

    RealName = mutt_str_strdup(mutt_gecos_name(rnbuf, sizeof(rnbuf), pw));
    Shell = mutt_str_strdup(pw->pw_shell);
    endpwent();
  }

  if (!Username)
  {
    p = mutt_str_getenv("USER");
    if (p)
      Username = mutt_str_strdup(p);
  }

  if (!Username)
  {
    mutt_error(_("unable to determine username"));
    return 1; // TEST05: neomutt (unset $USER, delete user from /etc/passwd)
  }

  if (!HomeDir)
  {
    mutt_error(_("unable to determine home directory"));
    return 1; // TEST06: neomutt (unset $HOME, delete user from /etc/passwd)
  }

  if (!Shell)
  {
    p = mutt_str_getenv("SHELL");
    if (!p)
      p = "/bin/sh";
    Shell = mutt_str_strdup(p);
  }

  return 0;
}

/**
 * main - Start NeoMutt
 * @param argc Number of command line arguments
 * @param argv List of command line arguments
 * @param env  Copy of the environment
 * @retval 0 on success
 * @retval 1 on error
 */
int main(int argc, char *argv[], char *envp[])
{
  char folder[_POSIX_PATH_MAX] = "";
  char *subject = NULL;
  char *include_file = NULL;
  char *draft_file = NULL;
  char *new_magic = NULL;
  char *dlevel = NULL;
  char *dfile = NULL;
#ifdef USE_NNTP
  char *cli_nntp = NULL;
#endif
  struct Header *msg = NULL;
  struct ListHead attach = STAILQ_HEAD_INITIALIZER(attach);
  struct ListHead commands = STAILQ_HEAD_INITIALIZER(commands);
  struct ListHead queries = STAILQ_HEAD_INITIALIZER(queries);
  struct ListHead alias_queries = STAILQ_HEAD_INITIALIZER(alias_queries);
  struct ListHead cc_list = STAILQ_HEAD_INITIALIZER(cc_list);
  struct ListHead bcc_list = STAILQ_HEAD_INITIALIZER(bcc_list);
  int sendflags = 0;
  int flags = 0;
  int version = 0;
  int i;
  bool explicit_folder = false;
  bool dump_variables = false;
  bool hide_sensitive = false;
  bool batch_mode = false;
  bool edit_infile = false;
  extern char *optarg;
  extern int optind;
  int double_dash = argc, nargc = 1;
  int rc = 1;
  bool repeat_error = false;

  MuttLogger = log_disp_terminal;

  /* sanity check against stupid administrators */
  if (getegid() != getgid())
  {
    mutt_error("%s: I don't want to run with privileges!", argv[0]);
    goto main_exit; // TEST01: neomutt (as root, chgrp mail neomutt; chmod +s neomutt)
  }

  setlocale(LC_ALL, "");

#ifdef ENABLE_NLS
  /* FIXME what about the LOCALES_HACK in mutt_init() [init.c] ? */
  {
    const char *domdir = mutt_str_getenv("TEXTDOMAINDIR");
    if (domdir)
      bindtextdomain(PACKAGE, domdir);
    else
      bindtextdomain(PACKAGE, MUTTLOCALEDIR);
    textdomain(PACKAGE);
  }
#endif

  int out = 0;
  if (mutt_randbuf(&out, sizeof(out)) < 0)
    goto main_exit; // TEST02: neomutt (as root on non-Linux OS, rename /dev/urandom)

  umask(077);

  mutt_envlist_init(envp);

  for (optind = 1; optind < double_dash;)
  {
    /* We're getopt'ing POSIXLY, so we'll be here every time getopt()
     * encounters a non-option.  That could be a file to attach
     * (all non-options between -a and --) or it could be an address
     * (which gets collapsed to the front of argv).
     */
    for (; optind < argc; optind++)
    {
      if ((argv[optind][0] == '-') && (argv[optind][1] != '\0'))
      {
        if ((argv[optind][1] == '-') && (argv[optind][2] == '\0'))
          double_dash = optind; /* quit outer loop after getopt */
        break;                  /* drop through to getopt */
      }

      /* non-option, either an attachment or address */
      if (!STAILQ_EMPTY(&attach))
        mutt_list_insert_tail(&attach, mutt_str_strdup(argv[optind]));
      else
        argv[nargc++] = argv[optind];
    }

    /* USE_NNTP 'g:G' */
    i = getopt(argc, argv, "+A:a:Bb:F:f:c:Dd:l:Ee:g:GH:s:i:hm:npQ:RSvxyzZ");
    if (i != EOF)
    {
      switch (i)
      {
        case 'A':
          mutt_list_insert_tail(&alias_queries, mutt_str_strdup(optarg));
          break;
        case 'a':
          mutt_list_insert_tail(&attach, mutt_str_strdup(optarg));
          break;
        case 'B':
          batch_mode = true;
          break;
        case 'b':
          mutt_list_insert_tail(&bcc_list, mutt_str_strdup(optarg));
          break;
        case 'c':
          mutt_list_insert_tail(&cc_list, mutt_str_strdup(optarg));
          break;
        case 'D':
          dump_variables = true;
          break;
        case 'd':
          dlevel = optarg;
          break;
        case 'E':
          edit_infile = true;
          break;
        case 'e':
          mutt_list_insert_tail(&commands, mutt_str_strdup(optarg));
          break;
        case 'F':
          mutt_list_insert_tail(&Muttrc, mutt_str_strdup(optarg));
          break;
        case 'f':
          mutt_str_strfcpy(folder, optarg, sizeof(folder));
          explicit_folder = true;
          break;
#ifdef USE_NNTP
        case 'g': /* Specify a news server */
          cli_nntp = optarg;
          /* fallthrough */
        case 'G': /* List of newsgroups */
          flags |= MUTT_SELECT | MUTT_NEWS;
          break;
#endif
        case 'H':
          draft_file = optarg;
          break;
        case 'i':
          include_file = optarg;
          break;
        case 'l':
          dfile = optarg;
          break;
        case 'm':
          new_magic = optarg;
          break;
        case 'n':
          flags |= MUTT_NOSYSRC;
          break;
        case 'p':
          sendflags |= SENDPOSTPONED;
          break;
        case 'Q':
          mutt_list_insert_tail(&queries, mutt_str_strdup(optarg));
          break;
        case 'R':
          flags |= MUTT_RO; /* read-only mode */
          break;
        case 'S':
          hide_sensitive = true;
          break;
        case 's':
          subject = optarg;
          break;
        case 'v':
          version++;
          break;
        case 'x': /* mailx compatible send mode */
          sendflags |= SENDMAILX;
          break;
        case 'y': /* My special hack mode */
          flags |= MUTT_SELECT;
          break;
        case 'Z':
          flags |= MUTT_BUFFY | MUTT_IGNORE;
          break;
        case 'z':
          flags |= MUTT_IGNORE;
          break;
        default:
          usage();
          OPT_NO_CURSES = true;
          goto main_ok; // TEST03: neomutt -9
      }
    }
  }

  /* collapse remaining argv */
  while (optind < argc)
    argv[nargc++] = argv[optind++];
  optind = 1;
  argc = nargc;

  if (version > 0)
  {
    log_queue_flush(log_disp_terminal);
    if (version == 1)
      print_version();
    else
      print_copyright();
    OPT_NO_CURSES = true;
    goto main_ok; // TEST04: neomutt -v
  }

  if (get_user_info() != 0)
  {
    goto main_exit;
  }

  if (dfile)
  {
    set_default_value("debug_file", (intptr_t) mutt_str_strdup(dfile));
    mutt_str_replace(&DebugFile, dfile);
  }
  else
  {
    /* Make sure that the DebugFile has a value */
    LogAllowDebugSet = true;
    reset_value("debug_file");
    LogAllowDebugSet = false;
  }

  if (dlevel)
  {
    short num = 0;
    if ((mutt_str_atos(dlevel, &num) < 0) || (num < LL_MESSAGE) || (num > LL_DEBUG5))
    {
      mutt_error(_("Error: value '%s' is invalid for -d."), dlevel);
      goto main_exit; // TEST07: neomutt -d xyz
    }
    set_default_value("debug_level", (intptr_t) num);
    DebugLevel = num;
  }

  if (dlevel)
    mutt_log_start();
  else
    LogAllowDebugSet = true;

  MuttLogger = log_disp_queue;

  if (!STAILQ_EMPTY(&cc_list) || !STAILQ_EMPTY(&bcc_list))
  {
    msg = mutt_header_new();
    msg->env = mutt_env_new();

    struct ListNode *np = NULL;
    STAILQ_FOREACH(np, &bcc_list, entries)
    {
      msg->env->bcc = mutt_addr_parse_list(msg->env->bcc, np->data);
    }

    STAILQ_FOREACH(np, &cc_list, entries)
    {
      msg->env->cc = mutt_addr_parse_list(msg->env->cc, np->data);
    }

    mutt_list_free(&bcc_list);
    mutt_list_free(&cc_list);
  }

  /* Check for a batch send. */
  if (!isatty(0) || !STAILQ_EMPTY(&queries) || !STAILQ_EMPTY(&alias_queries) ||
      dump_variables || batch_mode)
  {
    OPT_NO_CURSES = true;
    sendflags = SENDBATCH;
    MuttLogger = log_disp_terminal;
    log_queue_flush(log_disp_terminal);
  }

  /* Always create the mutt_windows because batch mode has some shared code
   * paths that end up referencing them. */
  mutt_window_init();

  /* This must come before mutt_init() because curses needs to be started
   * before calling the init_pair() function to set the color scheme.  */
  if (!OPT_NO_CURSES)
  {
    int crc = start_curses();
    /* Now that curses is set up, we drop back to normal screen mode.
     * This simplifies displaying error messages to the user.
     * The first call to refresh() will swap us back to curses screen mode. */
    endwin();

    if (crc != 0)
      goto main_curses; // TEST08: can't test -- fake term?

    /* check whether terminal status is supported (must follow curses init) */
    TsSupported = mutt_ts_capability();
  }

  /* set defaults and read init files */
  if (mutt_init(flags & MUTT_NOSYSRC, &commands) != 0)
    goto main_curses;

  /* The command line overrides the config */
  if (dlevel)
    reset_value("debug_level");
  if (dfile)
    reset_value("debug_file");

  if (mutt_log_start() < 0)
  {
    mutt_perror("log file");
    goto main_exit;
  }

  LogAllowDebugSet = true;

  mutt_list_free(&commands);

#ifdef USE_NNTP
  /* "$news_server" precedence: command line, environment, config file, system file */
  const char *env_nntp = NULL;
  if (cli_nntp)
    mutt_str_replace(&NewsServer, cli_nntp);
  else if ((env_nntp = mutt_str_getenv("NNTPSERVER")))
    mutt_str_replace(&NewsServer, env_nntp);
  else if (!NewsServer)
  {
    char buffer[1024];
    char *server = mutt_file_read_keyword(SYSCONFDIR "/nntpserver", buffer, sizeof(buffer));
    NewsServer = mutt_str_strdup(server);
  }
  if (NewsServer)
    set_default_value("news_server", (intptr_t) mutt_str_strdup(NewsServer));
#endif

  /* Initialize crypto backends.  */
  crypt_init();

  if (new_magic)
  {
    mx_set_magic(new_magic);
    set_default_value("mbox_type", (intptr_t) MboxType);
  }

  if (!STAILQ_EMPTY(&queries))
  {
    for (; optind < argc; optind++)
      mutt_list_insert_tail(&queries, mutt_str_strdup(argv[optind]));
    rc = mutt_query_variables(&queries);
    goto main_curses;
  }

  if (dump_variables)
  {
    rc = mutt_dump_variables(hide_sensitive);
    goto main_curses; // TEST18: neomutt -D
  }

  if (!STAILQ_EMPTY(&alias_queries))
  {
    rc = 0;
    struct Address *a = NULL;
    for (; optind < argc; optind++)
      mutt_list_insert_tail(&alias_queries, mutt_str_strdup(argv[optind]));
    struct ListNode *np;
    STAILQ_FOREACH(np, &alias_queries, entries)
    {
      a = mutt_alias_lookup(np->data);
      if (a)
      {
        /* output in machine-readable form */
        mutt_addrlist_to_intl(a, NULL);
        mutt_write_address_list(a, stdout, 0, 0);
      }
      else
      {
        rc = 1;
        printf("%s\n", np->data); // TEST19: neomutt -A unknown
      }
    }
    mutt_list_free(&alias_queries);
    goto main_curses; // TEST20: neomutt -A alias
  }

  if (!OPT_NO_CURSES)
  {
    NORMAL_COLOR;
    clear();
    MuttLogger = log_disp_curses;
    log_queue_flush(log_disp_curses);
    log_queue_set_max_size(100);
  }

  /* Create the Folder directory if it doesn't exist. */
  if (!OPT_NO_CURSES && Folder)
  {
    struct stat sb;
    char fpath[_POSIX_PATH_MAX];

    mutt_str_strfcpy(fpath, Folder, sizeof(fpath));
    mutt_expand_path(fpath, sizeof(fpath));
    bool skip = false;
#ifdef USE_IMAP
    /* we're not connected yet - skip mail folder creation */
    skip |= mx_is_imap(fpath);
#endif
#ifdef USE_NNTP
    skip |= mx_is_nntp(fpath);
#endif
    if (!skip && (stat(fpath, &sb) == -1) && (errno == ENOENT))
    {
      char msg2[STRING];
      snprintf(msg2, sizeof(msg2), _("%s does not exist. Create it?"), Folder);
      if (mutt_yesorno(msg2, MUTT_YES) == MUTT_YES)
      {
        if ((mkdir(fpath, 0700) == -1) && (errno != EEXIST))
          mutt_error(_("Can't create %s: %s."), Folder, strerror(errno)); // TEST21: neomutt -n -F /dev/null (and ~/Mail doesn't exist)
      }
    }
  }

  if (batch_mode)
  {
    goto main_ok; // TEST22: neomutt -B
  }

  if (sendflags & SENDPOSTPONED)
  {
    if (!OPT_NO_CURSES)
      mutt_flushinp();
    if (ci_send_message(SENDPOSTPONED, NULL, NULL, NULL, NULL) == 0)
      rc = 0;
    // TEST23: neomutt -p (postponed message, cancel)
    // TEST24: neomutt -p (no postponed message)
    log_queue_empty();
    repeat_error = true;
    goto main_curses;
  }
  else if (subject || msg || sendflags || draft_file || include_file ||
           !STAILQ_EMPTY(&attach) || optind < argc)
  {
    FILE *fin = NULL;
    FILE *fout = NULL;
    char *tempfile = NULL, *infile = NULL;
    char *bodytext = NULL, *bodyfile = NULL;
    int rv = 0;
    char expanded_infile[_POSIX_PATH_MAX];

    if (!OPT_NO_CURSES)
      mutt_flushinp();

    if (!msg)
      msg = mutt_header_new();
    if (!msg->env)
      msg->env = mutt_env_new();

    for (i = optind; i < argc; i++)
    {
      if (url_check_scheme(argv[i]) == U_MAILTO)
      {
        if (url_parse_mailto(msg->env, &bodytext, argv[i]) < 0)
        {
          mutt_error(_("Failed to parse mailto: link"));
          goto main_curses; // TEST25: neomutt mailto:
        }
      }
      else
        msg->env->to = mutt_addr_parse_list(msg->env->to, argv[i]);
    }

    if (!draft_file && Autoedit && !msg->env->to && !msg->env->cc)
    {
      mutt_error(_("No recipients specified."));
      goto main_curses; // TEST26: neomutt -s test (with autoedit=yes)
    }

    if (subject)
      msg->env->subject = mutt_str_strdup(subject);

    if (draft_file)
    {
      infile = draft_file;
      include_file = NULL;
    }
    else if (include_file)
      infile = include_file;
    else
      edit_infile = false;

    if (infile || bodytext)
    {
      /* Prepare fin and expanded_infile. */
      if (infile)
      {
        if (mutt_str_strcmp("-", infile) == 0)
        {
          if (edit_infile)
          {
            mutt_error(_("Cannot use -E flag with stdin"));
            goto main_curses; // TEST27: neomutt -E -H -
          }
          fin = stdin;
        }
        else
        {
          mutt_str_strfcpy(expanded_infile, infile, sizeof(expanded_infile));
          mutt_expand_path(expanded_infile, sizeof(expanded_infile));
          fin = fopen(expanded_infile, "r");
          if (!fin)
          {
            mutt_perror(expanded_infile);
            goto main_curses; // TEST28: neomutt -E -H missing
          }
        }
      }

      /* Copy input to a tempfile, and re-point fin to the tempfile.
       * Note: stdin is always copied to a tempfile, ensuring draft_file
       * can stat and get the correct st_size below.
       */
      if (!edit_infile)
      {
        char buf[LONG_STRING];
        mutt_mktemp(buf, sizeof(buf));
        tempfile = mutt_str_strdup(buf);

        fout = mutt_file_fopen(tempfile, "w");
        if (!fout)
        {
          mutt_file_fclose(&fin);
          mutt_perror(tempfile);
          FREE(&tempfile);
          goto main_curses; // TEST29: neomutt -H existing-file (where tmpdir=/path/to/FILE blocking tmpdir)
        }
        if (fin)
        {
          mutt_file_copy_stream(fin, fout);
          if (fin != stdin)
            mutt_file_fclose(&fin);
        }
        else if (bodytext)
          fputs(bodytext, fout);
        mutt_file_fclose(&fout);

        fin = fopen(tempfile, "r");
        if (!fin)
        {
          mutt_perror(tempfile);
          FREE(&tempfile);
          goto main_curses; // TEST30: can't test
        }
      }
      /* If editing the infile, keep it around afterwards so
       * it doesn't get unlinked, and we can rebuild the draft_file
       */
      else
        sendflags |= SENDNOFREEHEADER;

      /* Parse the draft_file into the full Header/Body structure.
       * Set SENDDRAFTFILE so ci_send_message doesn't overwrite
       * our msg->content.
       */
      if (draft_file)
      {
        struct Envelope *opts_env = msg->env;
        struct stat st;

        sendflags |= SENDDRAFTFILE;

        /* Set up a "context" header with just enough information so that
         * mutt_prepare_template() can parse the message in fin.
         */
        struct Header *context_hdr = mutt_header_new();
        context_hdr->offset = 0;
        context_hdr->content = mutt_body_new();
        if (fstat(fileno(fin), &st) != 0)
        {
          mutt_perror(draft_file);
          goto main_curses; // TEST31: can't test
        }
        context_hdr->content->length = st.st_size;

        if (mutt_prepare_template(fin, NULL, msg, context_hdr, 0) < 0)
        {
          mutt_error(_("Cannot parse message template: %s"), draft_file);
          mutt_env_free(&opts_env);
          mutt_header_free(&context_hdr);
          goto main_curses;
        }

        /* Scan for neomutt header to set ResumeDraftFiles */
        struct ListNode *np, *tmp;
        STAILQ_FOREACH_SAFE(np, &msg->env->userhdrs, entries, tmp)
        {
          if (mutt_str_strncasecmp("X-Mutt-Resume-Draft:", np->data, 20) == 0)
          {
            if (ResumeEditedDraftFiles)
              ResumeDraftFiles = true;

            STAILQ_REMOVE(&msg->env->userhdrs, np, ListNode, entries);
            FREE(&np->data);
            FREE(&np);
          }
        }

        mutt_addr_append(&msg->env->to, opts_env->to, false);
        mutt_addr_append(&msg->env->cc, opts_env->cc, false);
        mutt_addr_append(&msg->env->bcc, opts_env->bcc, false);
        if (opts_env->subject)
          mutt_str_replace(&msg->env->subject, opts_env->subject);

        mutt_env_free(&opts_env);
        mutt_header_free(&context_hdr);
      }
      /* Editing the include_file: pass it directly in.
       * Note that SENDNOFREEHEADER is set above so it isn't unlinked.
       */
      else if (edit_infile)
        bodyfile = expanded_infile;
      /* For bodytext and unedited include_file: use the tempfile.
       */
      else
        bodyfile = tempfile;

      if (fin)
        mutt_file_fclose(&fin);
    }

    FREE(&bodytext);

    if (!STAILQ_EMPTY(&attach))
    {
      struct Body *a = msg->content;

      while (a && a->next)
        a = a->next;

      struct ListNode *np;
      STAILQ_FOREACH(np, &attach, entries)
      {
        if (a)
        {
          a->next = mutt_make_file_attach(np->data);
          a = a->next;
        }
        else
          msg->content = a = mutt_make_file_attach(np->data);
        if (!a)
        {
          mutt_error(_("%s: unable to attach file."), np->data);
          mutt_list_free(&attach);
          goto main_curses; // TEST32: neomutt john@example.com -a missing
        }
      }
      mutt_list_free(&attach);
    }

    rv = ci_send_message(sendflags, msg, bodyfile, NULL, NULL);
    /* We WANT the "Mail sent." and any possible, later error */
    log_queue_empty();
    if (ErrorBufMessage)
      mutt_message("%s", ErrorBuf);

    if (edit_infile)
    {
      if (include_file)
        msg->content->unlink = false;
      else if (draft_file)
      {
        if (truncate(expanded_infile, 0) == -1)
        {
          mutt_perror(expanded_infile);
          goto main_curses; // TEST33: neomutt -H read-only -s test john@example.com -E
        }
        fout = mutt_file_fopen(expanded_infile, "a");
        if (!fout)
        {
          mutt_perror(expanded_infile);
          goto main_curses; // TEST34: can't test
        }

        /* If the message was sent or postponed, these will already
         * have been done.
         */
        if (rv < 0)
        {
          if (msg->content->next)
            msg->content = mutt_make_multipart(msg->content);
          mutt_encode_descriptions(msg->content, 1);
          mutt_prepare_envelope(msg->env, 0);
          mutt_env_to_intl(msg->env, NULL, NULL);
        }

<<<<<<< HEAD
        mutt_write_rfc822_header(fout, msg->env, msg->content, -1, 0, 1);
=======
        mutt_rfc822_write_header(fout, msg->env, msg->content, -1, 0);
>>>>>>> 6c995c77
        if (ResumeEditedDraftFiles)
          fprintf(fout, "X-Mutt-Resume-Draft: 1\n");
        fputc('\n', fout);
        if ((mutt_write_mime_body(msg->content, fout) == -1))
        {
          mutt_file_fclose(&fout);
          goto main_curses; // TEST35: can't test
        }
        mutt_file_fclose(&fout);
      }

      mutt_header_free(&msg);
    }

    /* !edit_infile && draft_file will leave the tempfile around */
    if (tempfile)
    {
      unlink(tempfile);
      FREE(&tempfile);
    }

    mutt_window_free();

    if (rv != 0)
      goto main_curses; // TEST36: neomutt -H existing -s test john@example.com -E (cancel sending)
  }
  else
  {
    if (flags & MUTT_BUFFY)
    {
      if (mutt_buffy_check(false) == 0)
      {
        mutt_message(_("No mailbox with new mail."));
        goto main_curses; // TEST37: neomutt -Z (no new mail)
      }
      folder[0] = '\0';
      mutt_buffy(folder, sizeof(folder));
    }
    else if (flags & MUTT_SELECT)
    {
#ifdef USE_NNTP
      if (flags & MUTT_NEWS)
      {
        OPT_NEWS = true;
        CurrentNewsSrv = nntp_select_server(NewsServer, false);
        if (!CurrentNewsSrv)
          goto main_curses; // TEST38: neomutt -G (unset news_server)
      }
      else
#endif
          if (!Incoming)
      {
        mutt_error(_("No incoming mailboxes defined."));
        goto main_curses; // TEST39: neomutt -n -F /dev/null -y
      }
      folder[0] = '\0';
      mutt_select_file(folder, sizeof(folder), MUTT_SEL_FOLDER | MUTT_SEL_BUFFY, NULL, NULL);
      if (folder[0] == '\0')
      {
        goto main_ok; // TEST40: neomutt -y (quit selection)
      }
    }

    if (!folder[0])
    {
      if (SpoolFile)
        mutt_str_strfcpy(folder, NONULL(SpoolFile), sizeof(folder));
      else if (Folder)
        mutt_str_strfcpy(folder, NONULL(Folder), sizeof(folder));
      /* else no folder */
    }

#ifdef USE_NNTP
    if (OPT_NEWS)
    {
      OPT_NEWS = false;
      nntp_expand_path(folder, sizeof(folder), &CurrentNewsSrv->conn->account);
    }
    else
#endif
      mutt_expand_path(folder, sizeof(folder));

    mutt_str_replace(&CurrentFolder, folder);
    mutt_str_replace(&LastFolder, folder);

    if (flags & MUTT_IGNORE)
    {
      /* check to see if there are any messages in the folder */
      switch (mx_check_empty(folder))
      {
        case -1:
          mutt_perror(folder);
          goto main_curses; // TEST41: neomutt -z -f missing
        case 1:
          mutt_error(_("Mailbox is empty."));
          goto main_curses; // TEST42: neomutt -z -f /dev/null
      }
    }

    mutt_folder_hook(folder);
    mutt_startup_shutdown_hook(MUTT_STARTUPHOOK);

    repeat_error = true;
    Context = mx_open_mailbox(
        folder, ((flags & MUTT_RO) || ReadOnly) ? MUTT_READONLY : 0, NULL);
    if (Context || !explicit_folder)
    {
#ifdef USE_SIDEBAR
      mutt_sb_set_open_buffy();
#endif
      mutt_index_menu();
      if (Context)
        FREE(&Context);
    }
#ifdef USE_IMAP
    imap_logout_all();
#endif
#ifdef USE_SASL
    mutt_sasl_done();
#endif
    log_queue_empty();
    mutt_log_stop();
    mutt_free_opts();
    mutt_window_free();
    // TEST43: neomutt (no change to mailbox)
    // TEST44: neomutt (change mailbox)
  }

main_ok:
  rc = 0;
main_curses:
  mutt_endwin();
  log_queue_flush(log_disp_terminal);
  mutt_log_stop();
  /* Repeat the last message to the user */
  if (repeat_error && ErrorBufMessage)
    puts(ErrorBuf);
main_exit:
  mutt_envlist_free();
  return rc;
}<|MERGE_RESOLUTION|>--- conflicted
+++ resolved
@@ -922,11 +922,7 @@
           mutt_env_to_intl(msg->env, NULL, NULL);
         }
 
-<<<<<<< HEAD
-        mutt_write_rfc822_header(fout, msg->env, msg->content, -1, 0, 1);
-=======
-        mutt_rfc822_write_header(fout, msg->env, msg->content, -1, 0);
->>>>>>> 6c995c77
+        mutt_rfc822_write_header(fout, msg->env, msg->content, -1, 0, 1);
         if (ResumeEditedDraftFiles)
           fprintf(fout, "X-Mutt-Resume-Draft: 1\n");
         fputc('\n', fout);
